/* -*- coding: utf-8; -*- */

{
  /* Add your name and email address here.  Keep the list
     alphabetically sorted.  */

  _1126 = "Christian Lask <mail@elfsechsundzwanzig.de>";
  aforemny = "Alexander Foremny <alexanderforemny@googlemail.com>";
  akc = "Anders Claesson <akc@akc.is>";
  algorith = "Dries Van Daele <dries_van_daele@telenet.be>";
  all = "Nix Committers <nix-commits@lists.science.uu.nl>";
  amiddelk = "Arie Middelkoop <amiddelk@gmail.com>";
  amorsillo = "Andrew Morsillo <andrew.morsillo@gmail.com>";
  AndersonTorres = "Anderson Torres <torres.anderson.85@gmail.com>";
  andres = "Andres Loeh <ksnixos@andres-loeh.de>";
  antono = "Antono Vasiljev <self@antono.info>";
  arobyn = "Alexei Robyn <shados@shados.net>";
  astsmtl = "Alexander Tsamutali <astsmtl@yandex.ru>";
  aszlig = "aszlig <aszlig@redmoonstudios.org>";
  auntie = "Jonathan Glines <auntieNeo@gmail.com>";
  bbenoist = "Baptist BENOIST <return_0@live.com>";
  bennofs = "Benno Fünfstück <benno.fuenfstueck@gmail.com>";
  berdario = "Dario Bertini <berdario@gmail.com>";
  bjg = "Brian Gough <bjg@gnu.org>";
  bjornfor = "Bjørn Forsman <bjorn.forsman@gmail.com>";
  bluescreen303 = "Mathijs Kwik <mathijs@bluescreen303.nl>";
  bodil = "Bodil Stokke <nix@bodil.org>";
  calrama = "Moritz Maxeiner <moritz@ucworks.org>";
  cfouche = "Chaddaï Fouché <chaddai.fouche@gmail.com>";
  chaoflow = "Florian Friesdorf <flo@chaoflow.net>";
  coconnor = "Corey O'Connor <coreyoconnor@gmail.com>";
  coroa = "Jonas Hörsch <jonas@chaoflow.net>";
  cstrahan = "Charles Strahan <charles.c.strahan@gmail.com>";
  ederoyd46 = "Matthew Brown <matt@ederoyd.co.uk>";
  edwtjo = "Edward Tjörnhammar <ed@cflags.cc>";
  eelco = "Eelco Dolstra <eelco.dolstra@logicblox.com>";
  emery = "Emery Hemingway <emery@vfemail.net>";
  ertes = "Ertugrul Söylemez <ertesx@gmx.de>";
  falsifian = "James Cook <james.cook@utoronto.ca>";
  fuuzetsu = "Mateusz Kowalczyk <fuuzetsu@fuuzetsu.co.uk>";
  garbas = "Rok Garbas <rok@garbas.si>";
  goibhniu = "Cillian de Róiste <cillian.deroiste@gmail.com>";
  guibert = "David Guibert <david.guibert@gmail.com>";
  hinton = "Tom Hinton <t@larkery.com>";
  ianwookim = "Ian-Woo Kim <ianwookim@gmail.com>";
  iElectric = "Domen Kozar <domen@dev.si>";
  iyzsong = "Song Wenwu <iyzsong@gmail.com>";
  jcumming = "Jack Cummings <jack@mudshark.org>";
<<<<<<< HEAD
  joelteon = "Joel Taylor <me@joelt.io>";
=======
  joamaki = "Jussi Maki <joamaki@gmail.com>";
>>>>>>> 9ebb53c0
  jwiegley = "John Wiegley <johnw@newartisans.com>";
  kkallio = "Karn Kallio <tierpluspluslists@gmail.com>";
  ktosiek = "Tomasz Kontusz <tomasz.kontusz@gmail.com>";
  lethalman = "Luca Bruno <lucabru@src.gnome.org>";
  linquize = "Linquize <linquize@yahoo.com.hk>";
  lovek323 = "Jason O'Conal <jason@oconal.id.au>";
  ludo = "Ludovic Courtès <ludo@gnu.org>";
  madjar = "Georges Dubus <georges.dubus@compiletoi.net>";
  marcweber = "Marc Weber <marco-oweber@gmx.de>";
  matejc = "Matej Cotman <cotman.matej@gmail.com>";
  modulistic = "Pablo Costa <modulistic@gmail.com>";
  mornfall = "Petr Ročkai <me@mornfall.net>";
  msackman = "Matthew Sackman <matthew@wellquite.org>";
  ocharles = "Oliver Charles <ollie@ocharles.org.uk>";
  offline = "Jaka Hudoklin <jakahudoklin@gmail.com>";
  orbitz = "Malcolm Matalka <mmatalka@gmail.com>";
  page = "Carles Pagès <page@cubata.homelinux.net>";
  phreedom = "Evgeny Egorochkin <phreedom@yandex.ru>";
  pierron = "Nicolas B. Pierron <nixos@nbp.name>";
  piotr = "Piotr Pietraszkiewicz <ppietrasa@gmail.com>";
  pkmx = "Chih-Mao Chen <pkmx.tw@gmail.com>";
  plcplc = "Philip Lykke Carlsen <plcplc@gmail.com>";
  pSub = "Pascal Wittmann <mail@pascal-wittmann.de>";
  qknight = "Joachim Schiele <js@lastlog.de>";
  raskin = "Michael Raskin <7c6f434c@mail.ru>";
  redbaron = "Maxim Ivanov <ivanov.maxim@gmail.com>";
  relrod = "Ricky Elrod <ricky@elrod.me>";
  rickynils = "Rickard Nilsson <rickynils@gmail.com>";
  rob = "Rob Vermaas <rob.vermaas@gmail.com>";
  roconnor = "Russell O'Connor <roconnor@theorem.ca>";
  roelof = "Roelof Wobben <rwobben@hotmail.com>";
  romildo = "José Romildo Malaquias <malaquias@gmail.com>";
  rszibele = "Richard Szibele <richard_szibele@hotmail.com>";
  sander = "Sander van der Burg <s.vanderburg@tudelft.nl>";
  shlevy = "Shea Levy <shea@shealevy.com>";
  simons = "Peter Simons <simons@cryp.to>";
  smironov = "Sergey Mironov <ierton@gmail.com>";
  sprock = "Roger Mason <rmason@mun.ca>";
  thammers = "Tobias Hammerschmidt <jawr@gmx.de>";
  the-kenny = "Moritz Ulrich <moritz@tarn-vedra.de>";
  thoughtpolice = "Austin Seipp <aseipp@pobox.com>";
  tomberek = "Thomas Bereknyei <tomberek@gmail.com>";
  ttuegel = "Thomas Tuegel <ttuegel@gmail.com>";
  urkud = "Yury G. Kudryashov <urkud+nix@ya.ru>";
  vbmithr = "Vincent Bernardoff <vb@luminar.eu.org>";
  vcunat = "Vladimír Čunát <vcunat@gmail.com>";
  viric = "Lluís Batlle i Rossell <viric@viric.name>";
  vizanto = "Danny Wilson <danny@prime.vc>";
  vlstill = "Vladimír Štill <xstill@fi.muni.cz>";
  winden = "Antonio Vargas Gonzalez <windenntw@gmail.com>";
  wizeman = "Ricardo M. Correia <rcorreia@wizy.org>";
  wmertens = "Wout Mertens <Wout.Mertens@gmail.com>";
  z77z = "Marco Maggesi <maggesi@math.unifi.it>";
  zef = "Zef Hemel <zef@zef.me>";
  zimbatm = "zimbatm <zimbatm@zimbatm.com>";
  zoomulator = "Kim Simmons <zoomulator@gmail.com>";

}<|MERGE_RESOLUTION|>--- conflicted
+++ resolved
@@ -46,11 +46,8 @@
   iElectric = "Domen Kozar <domen@dev.si>";
   iyzsong = "Song Wenwu <iyzsong@gmail.com>";
   jcumming = "Jack Cummings <jack@mudshark.org>";
-<<<<<<< HEAD
+  joamaki = "Jussi Maki <joamaki@gmail.com>";
   joelteon = "Joel Taylor <me@joelt.io>";
-=======
-  joamaki = "Jussi Maki <joamaki@gmail.com>";
->>>>>>> 9ebb53c0
   jwiegley = "John Wiegley <johnw@newartisans.com>";
   kkallio = "Karn Kallio <tierpluspluslists@gmail.com>";
   ktosiek = "Tomasz Kontusz <tomasz.kontusz@gmail.com>";
@@ -107,5 +104,4 @@
   zef = "Zef Hemel <zef@zef.me>";
   zimbatm = "zimbatm <zimbatm@zimbatm.com>";
   zoomulator = "Kim Simmons <zoomulator@gmail.com>";
-
 }