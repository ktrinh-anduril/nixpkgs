--- conflicted
+++ resolved
@@ -6,20 +6,6 @@
 in
 
 stdenv.mkDerivation {
-<<<<<<< HEAD
-  name = "icu4c-4.5.1";
-  
-  src = fetchurl {
-    url = http://download.icu-project.org/files/icu4c/4.5.1/icu4c-4_5_1-src.tgz;
-    sha256 = "1cbjwz99rqy6r3rb3022qlcrfvncvgigpb7n9824jadz9m17lmfm";
-  };
-
-  patchFlags = "-p0";
-
-  CFLAGS = "-O0";
-  CXXFLAGS = "-O0";
-
-=======
   name = pname + "-" + version;
   
   src = fetchurl {
@@ -28,7 +14,6 @@
     sha256 = "0qrhf9gsj38saxfzpzvlwp1jwdsxr06npdds5dbsc86shg0lz69l";
   };
 
->>>>>>> e99b3198
   postUnpack = "
     sourceRoot=\${sourceRoot}/source
     echo Source root reset to \${sourceRoot}
