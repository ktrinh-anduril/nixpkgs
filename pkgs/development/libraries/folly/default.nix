{ stdenv, fetchFromGitHub, cmake, boost, libevent, double-conversion, glog
, gflags, libiberty, openssl }:

stdenv.mkDerivation rec {
<<<<<<< HEAD
  pname = "folly";
  version = "2019.07.22.00";
=======
  name = "folly-${version}";
  version = "2019.08.05.00";
>>>>>>> 8943fb5f

  src = fetchFromGitHub {
    owner = "facebook";
    repo = "folly";
    rev = "v${version}";
    sha256 = "03arl9hg06rzbyaf3fzyk7q8d5mfbzfwmhqnfnvqcgzlqdj0gaa5";
  };

  nativeBuildInputs = [ cmake ];

  # See CMake/folly-deps.cmake in the Folly source tree.
  buildInputs = [
    boost
    double-conversion
    glog
    gflags
    libevent
    libiberty
    openssl
  ];

  enableParallelBuilding = true;

  meta = with stdenv.lib; {
    description = "An open-source C++ library developed and used at Facebook";
    homepage = https://github.com/facebook/folly;
    license = licenses.asl20;
    # 32bit is not supported: https://github.com/facebook/folly/issues/103
    platforms = [ "x86_64-linux" "x86_64-darwin" ];
    maintainers = with maintainers; [ abbradar pierreis ];
  };
}<|MERGE_RESOLUTION|>--- conflicted
+++ resolved
@@ -2,13 +2,8 @@
 , gflags, libiberty, openssl }:
 
 stdenv.mkDerivation rec {
-<<<<<<< HEAD
   pname = "folly";
-  version = "2019.07.22.00";
-=======
-  name = "folly-${version}";
   version = "2019.08.05.00";
->>>>>>> 8943fb5f
 
   src = fetchFromGitHub {
     owner = "facebook";
