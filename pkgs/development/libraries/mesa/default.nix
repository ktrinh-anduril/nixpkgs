{ stdenv, fetchurl, fetchpatch
, pkgconfig, intltool, autoreconfHook, substituteAll
, file, expat, libdrm, xorg, wayland, openssl
, llvmPackages, libffi, libomxil-bellagio, libva
, libelf, libvdpau, python2
, grsecEnabled ? false
, enableRadv ? false
, enableTextureFloats ? false # Texture floats are patented, see docs/patents.txt
}:


/** Packaging design:
  - The basic mesa ($out) contains headers and libraries (GLU is in mesa_glu now).
    This or the mesa attribute (which also contains GLU) are small (~ 2 MB, mostly headers)
    and are designed to be the buildInput of other packages.
  - DRI drivers are compiled into $drivers output, which is much bigger and
    depends on LLVM. These should be searched at runtime in
    "/run/opengl-driver{,-32}/lib/*" and so are kind-of impure (given by NixOS).
    (I suppose on non-NixOS one would create the appropriate symlinks from there.)
  - libOSMesa is in $osmesa (~4 MB)
*/

with stdenv.lib;

if ! lists.elem stdenv.system platforms.mesaPlatforms then
  throw "unsupported platform for Mesa"
else

let
<<<<<<< HEAD
  version = "13.0.5";
=======
  version = "17.0.0";
>>>>>>> da1f93f4
  branch  = head (splitString "." version);
  driverLink = "/run/opengl-driver" + optionalString stdenv.isi686 "-32";
in

stdenv.mkDerivation {
  name = "mesa-noglu-${version}";

  src =  fetchurl {
    urls = [
      "ftp://ftp.freedesktop.org/pub/mesa/${version}/mesa-${version}.tar.xz"
      "ftp://ftp.freedesktop.org/pub/mesa/older-versions/${branch}.x/${version}/mesa-${version}.tar.xz"
      "https://launchpad.net/mesa/trunk/${version}/+download/mesa-${version}.tar.xz"
    ];
<<<<<<< HEAD
    sha256 = "bfcea7e2c801525a60895c8aff11aa68457ee9aa35d01a4638e1f310a3f5ef87";
=======
    sha256 = "10c4cvm6hhdch0idh2kn7qv1dq6zlw97sc3pz7bssn81f1ckvnrr";
>>>>>>> da1f93f4
  };

  prePatch = "patchShebangs .";

  # TODO:
  #  revive ./dricore-gallium.patch when it gets ported (from Ubuntu), as it saved
  #  ~35 MB in $drivers; watch https://launchpad.net/ubuntu/+source/mesa/+changelog
  patches = [
    ./glx_ro_text_segm.patch # fix for grsecurity/PaX
    ./symlink-drivers.patch
  ];

  outputs = [ "out" "dev" "drivers" "osmesa" ];

  # TODO: Figure out how to enable opencl without having a runtime dependency on clang
  configureFlags = [
    "--sysconfdir=/etc"
    "--localstatedir=/var"
    "--with-dri-driverdir=$(drivers)/lib/dri"
    "--with-dri-searchpath=${driverLink}/lib/dri"
    "--with-egl-platforms=x11,wayland,drm"
  ] ++ (if stdenv.isArm || stdenv.isAarch64 then [
      "--with-gallium-drivers=nouveau,freedreno,vc4,etnaviv,swrast"
      "--with-dri-drivers=nouveau,swrast"
  ] else [
      "--with-gallium-drivers=svga,i915,ilo,r300,r600,radeonsi,nouveau,swrast"
      "--with-dri-drivers=i915,i965,nouveau,radeon,r200,swrast"
      ("--with-vulkan-drivers=intel" + optionalString enableRadv ",radeon")
  ]) ++ [
    (enableFeature enableTextureFloats "texture-float")
    (enableFeature grsecEnabled "glx-rts")
    (enableFeature stdenv.isLinux "dri3")
    (enableFeature stdenv.isLinux "nine") # Direct3D in Wine
    "--enable-dri"
    "--enable-driglx-direct"
    "--enable-gles1"
    "--enable-gles2"
    "--enable-glx"
    "--enable-glx-tls"
    "--enable-gallium-osmesa" # used by wine
    "--enable-gallium-llvm"
    "--enable-egl"
    "--enable-xa" # used in vmware driver
    "--enable-gbm"
    "--enable-xvmc"
    "--enable-vdpau"
    "--enable-shared-glapi"
    "--enable-sysfs"
    "--enable-llvm-shared-libs"
    "--enable-omx"
    "--enable-va"
    "--disable-opencl"
  ];

  nativeBuildInputs = [ pkgconfig file ];

  propagatedBuildInputs = with xorg;
    [ libXdamage libXxf86vm ]
    ++ optional stdenv.isLinux libdrm;

  buildInputs = with xorg; [
    autoreconfHook intltool expat llvmPackages.llvm
    glproto dri2proto dri3proto presentproto
    libX11 libXext libxcb libXt libXfixes libxshmfence
    libffi wayland libvdpau libelf libXvMC
    libomxil-bellagio libva libpthreadstubs openssl/*or another sha1 provider*/
    (python2.withPackages (ps: [ ps.Mako ]))
  ];


  enableParallelBuilding = true;
  doCheck = false;

  installFlags = [
    "sysconfdir=\${out}/etc"
    "localstatedir=\${TMPDIR}"
  ];

  # TODO: probably not all .la files are completely fixed, but it shouldn't matter;
  postInstall = ''
    # move gallium-related stuff to $drivers, so $out doesn't depend on LLVM
    mv -t "$drivers/lib/"    \
      $out/lib/libXvMC*      \
      $out/lib/d3d           \
      $out/lib/vdpau         \
      $out/lib/bellagio      \
      $out/lib/libxatracker* \
      $out/lib/libvulkan_*

    mv $out/lib/dri/* $drivers/lib/dri # */
    rmdir "$out/lib/dri"

    # move libOSMesa to $osmesa, as it's relatively big
    mkdir -p {$osmesa,$drivers}/lib/
    mv -t $osmesa/lib/ $out/lib/libOSMesa*

    # now fix references in .la files
    sed "/^libdir=/s,$out,$osmesa," -i $osmesa/lib/libOSMesa*.la

    # set the default search path for DRI drivers; used e.g. by X server
    substituteInPlace "$dev/lib/pkgconfig/dri.pc" --replace '$(drivers)' "${driverLink}"
  '' + optionalString (!(stdenv.isArm || stdenv.isAarch64)) ''
    # move share/vulkan/icd.d/
    mv $out/share/ $drivers/
    # Update search path used by Vulkan (it's pointing to $out but
    # drivers are in $drivers)
    for js in $drivers/share/vulkan/icd.d/*.json; do
      substituteInPlace "$js" --replace "$out" "$drivers"
    done
  '';

  # TODO:
  #  @vcunat isn't sure if drirc will be found when in $out/etc/;
  #  check $out doesn't depend on llvm: builder failures are ignored
  #  for some reason grep -qv '${llvmPackages.llvm}' -R "$out";
  postFixup = ''
    # add RPATH so the drivers can find the moved libgallium and libdricore9
    # moved here to avoid problems with stripping patchelfed files
    for lib in $drivers/lib/*.so* $drivers/lib/*/*.so*; do
      if [[ ! -L "$lib" ]]; then
        patchelf --set-rpath "$(patchelf --print-rpath $lib):$drivers/lib" "$lib"
      fi
    done
  '';

  passthru = { inherit libdrm version driverLink; };

  meta = with stdenv.lib; {
    description = "An open source implementation of OpenGL";
    homepage = http://www.mesa3d.org/;
    license = licenses.mit; # X11 variant, in most files
    platforms = platforms.mesaPlatforms;
    maintainers = with maintainers; [ eduarrrd vcunat ];
  };
}<|MERGE_RESOLUTION|>--- conflicted
+++ resolved
@@ -27,11 +27,7 @@
 else
 
 let
-<<<<<<< HEAD
-  version = "13.0.5";
-=======
   version = "17.0.0";
->>>>>>> da1f93f4
   branch  = head (splitString "." version);
   driverLink = "/run/opengl-driver" + optionalString stdenv.isi686 "-32";
 in
@@ -45,11 +41,7 @@
       "ftp://ftp.freedesktop.org/pub/mesa/older-versions/${branch}.x/${version}/mesa-${version}.tar.xz"
       "https://launchpad.net/mesa/trunk/${version}/+download/mesa-${version}.tar.xz"
     ];
-<<<<<<< HEAD
-    sha256 = "bfcea7e2c801525a60895c8aff11aa68457ee9aa35d01a4638e1f310a3f5ef87";
-=======
     sha256 = "10c4cvm6hhdch0idh2kn7qv1dq6zlw97sc3pz7bssn81f1ckvnrr";
->>>>>>> da1f93f4
   };
 
   prePatch = "patchShebangs .";
