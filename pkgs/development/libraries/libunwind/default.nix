<<<<<<< HEAD
{ stdenv, lib, fetchurl, autoreconfHook, xz, coreutils }:
=======
{ stdenv, lib, fetchurl, fetchpatch, autoreconfHook, xz, buildPackages }:
>>>>>>> feb86343

stdenv.mkDerivation rec {
  pname = "libunwind";
  version = "1.6.2";

  src = fetchurl {
    url = "mirror://savannah/libunwind/${pname}-${version}.tar.gz";
    sha256 = "sha256-SmrsZmmR+0XQiJxErt6K1usQgHHDVU/N/2cfnJR5SXY=";
  };

<<<<<<< HEAD
  postPatch = lib.optionalString stdenv.hostPlatform.isMusl ''
=======
  patches = [
    ./backtrace-only-with-glibc.patch

    (fetchpatch {
      # upstream build fix against -fno-common compilers like >=gcc-10
      url = "https://github.com/libunwind/libunwind/commit/29e17d8d2ccbca07c423e3089a6d5ae8a1c9cb6e.patch";
      sha256 = "1angwfq6h0jskg6zx8g6w9min38g5mgmrcbppcy5hqn59cgsxbw0";
    })
  ];

  postPatch = if stdenv.cc.isClang then ''
    substituteInPlace configure.ac --replace "-lgcc_s" ""
  '' else lib.optionalString stdenv.hostPlatform.isMusl ''
>>>>>>> feb86343
    substituteInPlace configure.ac --replace "-lgcc_s" "-lgcc_eh"
  '';

  nativeBuildInputs = [ autoreconfHook ];

  outputs = [ "out" "dev" "devman" ];

  # Without latex2man, no man pages are installed despite being
  # prebuilt in the source tarball.
  configureFlags = [ "LATEX2MAN=${buildPackages.coreutils}/bin/true" ];

  propagatedBuildInputs = [ xz ];

  postInstall = ''
    find $out -name \*.la | while read file; do
      sed -i 's,-llzma,${xz.out}/lib/liblzma.la,' $file
    done
  '';

  doCheck = false; # fails

  meta = with lib; {
    homepage = "https://www.nongnu.org/libunwind";
    description = "A portable and efficient API to determine the call-chain of a program";
    maintainers = with maintainers; [ orivej ];
    platforms = platforms.linux;
    badPlatforms = [ "riscv32-linux" ];
    license = licenses.mit;
  };
}<|MERGE_RESOLUTION|>--- conflicted
+++ resolved
@@ -1,8 +1,4 @@
-<<<<<<< HEAD
-{ stdenv, lib, fetchurl, autoreconfHook, xz, coreutils }:
-=======
-{ stdenv, lib, fetchurl, fetchpatch, autoreconfHook, xz, buildPackages }:
->>>>>>> feb86343
+{ stdenv, lib, fetchurl, autoreconfHook, xz, buildPackages }:
 
 stdenv.mkDerivation rec {
   pname = "libunwind";
@@ -13,23 +9,9 @@
     sha256 = "sha256-SmrsZmmR+0XQiJxErt6K1usQgHHDVU/N/2cfnJR5SXY=";
   };
 
-<<<<<<< HEAD
-  postPatch = lib.optionalString stdenv.hostPlatform.isMusl ''
-=======
-  patches = [
-    ./backtrace-only-with-glibc.patch
-
-    (fetchpatch {
-      # upstream build fix against -fno-common compilers like >=gcc-10
-      url = "https://github.com/libunwind/libunwind/commit/29e17d8d2ccbca07c423e3089a6d5ae8a1c9cb6e.patch";
-      sha256 = "1angwfq6h0jskg6zx8g6w9min38g5mgmrcbppcy5hqn59cgsxbw0";
-    })
-  ];
-
   postPatch = if stdenv.cc.isClang then ''
     substituteInPlace configure.ac --replace "-lgcc_s" ""
   '' else lib.optionalString stdenv.hostPlatform.isMusl ''
->>>>>>> feb86343
     substituteInPlace configure.ac --replace "-lgcc_s" "-lgcc_eh"
   '';
 
