--- conflicted
+++ resolved
@@ -102,8 +102,6 @@
       --replace 'libs = [ "sandbox" ]' 'libs = [ "/usr/lib/libsandbox.1.dylib" ]'
     '');
 
-<<<<<<< HEAD
-=======
   NIX_CFLAGS_COMPILE =
   # it fails when compiled with -march=sandybridge https://github.com/NixOS/nixpkgs/pull/59148#discussion_r276696940
   # TODO: investigate and fix properly
@@ -123,7 +121,6 @@
       "-fno-objc-arc"
     ];
 
->>>>>>> a3f8a25a
   preConfigure = ''
     export NINJAFLAGS=-j$NIX_BUILD_CORES
 
