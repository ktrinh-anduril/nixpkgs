--- conflicted
+++ resolved
@@ -1,24 +1,12 @@
 { lib, stdenv, fetchurl }:
 
-<<<<<<< HEAD
 stdenv.mkDerivation rec {
   pname = "log4cplus";
-  version = "2.0.6";
+  version = "2.0.7";
 
   src = fetchurl {
     url = "mirror://sourceforge/log4cplus/log4cplus-${version}.tar.bz2";
-    sha256 = "sha256-GpY6/Q+IPWLelGsYkn0jgFH9R5NuQV6r7/4rE5fxbso=";
-=======
-let
-  name = "log4cplus-2.0.7";
-in
-stdenv.mkDerivation {
-  inherit name;
-
-  src = fetchurl {
-    url = "mirror://sourceforge/log4cplus/${name}.tar.bz2";
     sha256 = "sha256-j626/uK6TlWKD3iEJhPJ+yOcd12D8jNA0JEITA4bEqs=";
->>>>>>> c71b1bb9
   };
 
   meta = {
