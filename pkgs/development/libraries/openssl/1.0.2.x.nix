--- conflicted
+++ resolved
@@ -7,35 +7,6 @@
   opensslCrossSystem = stdenv.lib.attrByPath [ "openssl" "system" ]
     (throw "openssl needs its platform name cross building" null)
     stdenv.cross;
-
-  patchesCross = isCross: let
-    isDarwin = stdenv.isDarwin || (isCross && stdenv.cross.libc == "libSystem");
-<<<<<<< HEAD
-  in stdenv.lib.optional isDarwin ./darwin-arch.patch;
-=======
-  in
-    [ # Allow the location of the X509 certificate file (the CA
-      # bundle) to be set through the environment variable
-      # ‘OPENSSL_X509_CERT_FILE’.  This is necessary because the
-      # default location ($out/ssl/cert.pem) doesn't exist, and
-      # hardcoding something like /etc/ssl/cert.pem is impure and
-      # cannot be overriden per-process.  For security, the
-      # environment variable is ignored for setuid binaries.
-      # FIXME: drop this patch; it really isn't necessary, because
-      # OpenSSL already supports a ‘SSL_CERT_FILE’ variable.
-      ./cert-file.patch
-    ]
-
-    ++ stdenv.lib.optionals (isCross && opensslCrossSystem == "hurd-x86")
-         [ ./cert-file-path-max.patch # merge with `cert-file.patch' eventually
-           ./gnu.patch                # submitted upstream
-         ]
-
-    ++ stdenv.lib.optionals (stdenv.system == "x86_64-kfreebsd-gnu")
-        [ ./gnu.patch
-          ./kfreebsd-gnu.patch
-        ];
->>>>>>> bd9433c9
 
   extraPatches = stdenv.lib.optional stdenv.isCygwin ./1.0.1-cygwin64.patch;
 in
@@ -51,7 +22,7 @@
     sha256 = "10vasdg52qiyqvgbp14n9z7ghglmhzvag9qpiz2nfqssycvvlf00";
   };
 
-  patches = (patchesCross false) ++ extraPatches;
+  patches = extraPatches;
 
   buildInputs = stdenv.lib.optional withCryptodev cryptodevHeaders;
 
@@ -86,8 +57,6 @@
     ''; # */
 
   crossAttrs = {
-    patches = patchesCross true;
-
     preConfigure=''
       # It's configure does not like --build or --host
       export configureFlags="--libdir=lib --cross-compile-prefix=${stdenv.cross.config}- shared ${opensslCrossSystem}"
