--- conflicted
+++ resolved
@@ -1,8 +1,4 @@
-<<<<<<< HEAD
-{stdenv, fetchFromGitHub, unzip, cmake, python}:
-=======
 { stdenv, fetchFromGitHub, unzip, cmake, python }:
->>>>>>> 505e9425
 
 stdenv.mkDerivation {
   name = "flann-1.9.1";
