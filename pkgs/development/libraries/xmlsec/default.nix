{ stdenv, fetchurl, libxml2, gnutls, libxslt, pkgconfig, libgcrypt, libtool
, openssl, nss, makeWrapper }:

let
  version = "1.2.25";
in
stdenv.mkDerivation rec {
  name = "xmlsec-${version}";

  src = fetchurl {
    url = "http://www.aleksey.com/xmlsec/download/xmlsec1-${version}.tar.gz";
    sha256 = "1lpwj8dxwhha54sby0v5axjk79h56jnhjjiwiasbbk15vwzahz4n";
  };

<<<<<<< HEAD
  nativeBuildInputs = [ pkgconfig ];
  buildInputs = [ makeWrapper libxml2 gnutls libxslt libgcrypt libtool openssl nss ];
=======
  outputs = [ "out" "dev" ];

  buildInputs = [ makeWrapper libxml2 gnutls libxslt pkgconfig libgcrypt libtool openssl nss ];

>>>>>>> 4e22e88b
  enableParallelBuilding = true;
  doCheck = true;

  # enable deprecated soap headers required by lasso
  # https://dev.entrouvert.org/issues/18771
  configureFlags = [ "--enable-soap" ];

  # otherwise libxmlsec1-gnutls.so won't find libgcrypt.so, after #909
  NIX_LDFLAGS = [ "-lgcrypt" ];

  postInstall = ''
    moveToOutput "bin/xmlsec1-config" "$dev"
    moveToOutput "lib/xmlsec1Conf.sh" "$dev"
  '';

  postFixup = ''
    wrapProgram "$out/bin/xmlsec1" --prefix LD_LIBRARY_PATH ":" "$out/lib"
  '';

  meta = {
    homepage = http://www.aleksey.com/xmlsec;
    downloadPage = https://www.aleksey.com/xmlsec/download.html;
    description = "XML Security Library in C based on libxml2";
    license = stdenv.lib.licenses.mit;
    platforms = with stdenv.lib.platforms; linux ++ darwin;
    updateWalker = true;
  };
}<|MERGE_RESOLUTION|>--- conflicted
+++ resolved
@@ -12,15 +12,12 @@
     sha256 = "1lpwj8dxwhha54sby0v5axjk79h56jnhjjiwiasbbk15vwzahz4n";
   };
 
-<<<<<<< HEAD
-  nativeBuildInputs = [ pkgconfig ];
-  buildInputs = [ makeWrapper libxml2 gnutls libxslt libgcrypt libtool openssl nss ];
-=======
   outputs = [ "out" "dev" ];
 
-  buildInputs = [ makeWrapper libxml2 gnutls libxslt pkgconfig libgcrypt libtool openssl nss ];
+  nativeBuildInputs = [ makeWrapper pkgconfig ];
 
->>>>>>> 4e22e88b
+  buildInputs = [ libxml2 gnutls libxslt libgcrypt libtool openssl nss ];
+
   enableParallelBuilding = true;
   doCheck = true;
 
