{ stdenv, fetchurl, fetchpatch, meson, ninja, gettext
, pkgconfig, python, gst-plugins-base, orc
, faacSupport ? false, faac ? null
, faad2, libass, libkate, libmms
, libmodplug, mpeg2dec
, openjpeg, libopus, librsvg
, wildmidi, fluidsynth, libvdpau, wayland
, libwebp, xvidcore, gnutls, mjpegtools
, libGLU_combined, libintl, libgme
, openssl, x265, libxml2
}:

assert faacSupport -> faac != null;

let
  inherit (stdenv.lib) optional optionalString;

  # OpenJPEG version is hardcoded in package source
  openJpegVersion = with stdenv;
    lib.concatStringsSep "." (lib.lists.take 2
      (lib.splitString "." (lib.getVersion openjpeg)));

in
stdenv.mkDerivation rec {
  name = "gst-plugins-bad-1.14.0";

  meta = with stdenv.lib; {
    description = "Gstreamer Bad Plugins";
    homepage    = "https://gstreamer.freedesktop.org";
    longDescription = ''
      a set of plug-ins that aren't up to par compared to the
      rest.  They might be close to being good quality, but they're missing
      something - be it a good code review, some documentation, a set of tests,
      a real live maintainer, or some actual wide use.
    '';
    license     = licenses.lgpl2Plus;
    platforms   = platforms.linux ++ platforms.darwin;
  };

  preConfigure = ''
    patchShebangs .
  '';

  patches = [
    (fetchpatch {
        url = "https://bug794856.bugzilla-attachments.gnome.org/attachment.cgi?id=370409";
        sha256 = "0hy0rcn35alq65yqwri4fqjz2hf3nyyg5c7rnndk51msmqjxpprk";
    })
    ./fix_pkgconfig_includedir.patch
  ];

  src = fetchurl {
    url = "${meta.homepage}/src/gst-plugins-bad/${name}.tar.xz";
    sha256 = "17sgzgx1c54k5rzz7ljyz3is0n7yj56k74vv05h8z1gjnsnjnppd";
  };

  outputs = [ "out" "dev" ];

  nativeBuildInputs = [ meson ninja pkgconfig python gettext ];

  buildInputs = [
    gst-plugins-base orc
    faad2 libass libkate libmms
    libmodplug mpeg2dec
    openjpeg libopus librsvg
    fluidsynth libvdpau
    libwebp xvidcore gnutls libGLU_combined
    libgme openssl x265 libxml2
    libintl
  ]
    ++ optional faacSupport faac
    ++ optional stdenv.isLinux wayland
    # wildmidi requires apple's OpenAL
    # TODO: package apple's OpenAL, fix wildmidi, include on Darwin
    ++ optional (!stdenv.isDarwin) wildmidi
    # TODO: mjpegtools uint64_t is not compatible with guint64 on Darwin
    ++ optional (!stdenv.isDarwin) mjpegtools;

<<<<<<< HEAD
  enableParallelBuilding = true;
=======
  LDFLAGS = optionalString stdenv.isDarwin "-lintl";
>>>>>>> b9484875
}<|MERGE_RESOLUTION|>--- conflicted
+++ resolved
@@ -76,9 +76,5 @@
     # TODO: mjpegtools uint64_t is not compatible with guint64 on Darwin
     ++ optional (!stdenv.isDarwin) mjpegtools;
 
-<<<<<<< HEAD
   enableParallelBuilding = true;
-=======
-  LDFLAGS = optionalString stdenv.isDarwin "-lintl";
->>>>>>> b9484875
 }