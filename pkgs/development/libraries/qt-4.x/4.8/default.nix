--- conflicted
+++ resolved
@@ -83,26 +83,14 @@
           + "21b342d71c19e6d68b649947f913410fe6129ea4/debian/patches/kubuntu_39_fix_medium_font.diff";
         sha256 = "0bli44chn03c2y70w1n8l7ss4ya0b40jqqav8yxrykayi01yf95j";
       })
-<<<<<<< HEAD
-      (fetchpatch {
-        name = "qt4-gcc6.patch";
-        url = "https://git.archlinux.org/svntogit/packages.git/plain/trunk/qt4-gcc6.patch?h=packages/qt4&id=ca773a144f5abb244ac4f2749eeee9333cac001f";
-        sha256 = "07lrva7bjh6i40p7b3ml26a2jlznri8bh7y7iyx5zmvb1gfxmj34";
-      })
-      (fetchpatch {
-        name = "qr4-openssl-1.1.patch";
-        url = "https://git.archlinux.org/svntogit/packages.git/plain/trunk/qt4-openssl-1.1.patch?h=packages/qt4&id=4a932eb7f333243c79bae1a3275d5b258a0cdc12";
-        sha256 = "0i8faaxy83cafpnqm9w2s16hvhfy8445qmhkbaccc7chkx149363";
-      })
-=======
-      # Patch is no longer available from here, so vendoring it for now.
+      # Patches are no longer available from here, so vendoring it for now.
       #(fetchpatch {
       #  name = "qt4-gcc6.patch";
       #  url = "https://git.archlinux.org/svntogit/packages.git/plain/trunk/qt4-gcc6.patch?h=packages/qt4&id=ca773a144f5abb244ac4f2749eeee9333cac001f";
       #  sha256 = "07lrva7bjh6i40p7b3ml26a2jlznri8bh7y7iyx5zmvb1gfxmj34";
       #})
       ./qt4-gcc6.patch
->>>>>>> 609d4089
+      ./qt4-openssl-1.1.patch
     ]
     ++ lib.optional gtkStyle (substituteAll ({
         src = ./dlopen-gtkstyle.diff;
