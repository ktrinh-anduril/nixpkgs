{ lib
, callPackage
, stdenv
, fetchFromGitHub
, cmake
, pkg-config
, jq
, glslang
, libffi
, libX11
, libXau
, libxcb
, libXdmcp
, libXrandr
, spirv-headers
, spirv-tools
, vulkan-headers
, wayland
}:

let
  robin-hood-hashing = callPackage ./robin-hood-hashing.nix {};
in
stdenv.mkDerivation rec {
  pname = "vulkan-validation-layers";
  version = "1.3.243.0";

  # If we were to use "dev" here instead of headers, the setupHook would be
  # placed in that output instead of "out".
  outputs = ["out" "headers"];
  outputInclude = "headers";

<<<<<<< HEAD
  src = (assert (lib.all (pkg: pkg.version == version) [vulkan-headers glslang spirv-tools spirv-headers]);
    fetchFromGitHub {
      owner = "KhronosGroup";
      repo = "Vulkan-ValidationLayers";
      rev = "sdk-${version}";
      hash = "sha256-viVceH8qFz6Cl/RlMMWZnMIdzULELlnIvtPZ87ySs2M=";
    });
=======
  src = fetchFromGitHub {
    owner = "KhronosGroup";
    repo = "Vulkan-ValidationLayers";
    rev = "sdk-${version}";
    hash = "sha256-k/A0TaERQAHSM0Fal2IOaRvTz3FV2Go/17P12FSBG1s=";
  };
>>>>>>> 97ad0928

  nativeBuildInputs = [
    cmake
    pkg-config
    jq
  ];

  buildInputs = [
    libX11
    libXau
    libXdmcp
    libXrandr
    libffi
    libxcb
    spirv-tools
    vulkan-headers
    wayland
  ];

  cmakeFlags = [
    "-DGLSLANG_INSTALL_DIR=${glslang}"
    "-DSPIRV_HEADERS_INSTALL_DIR=${spirv-headers}"
    "-DROBIN_HOOD_HASHING_INSTALL_DIR=${robin-hood-hashing}"
    "-DBUILD_LAYER_SUPPORT_FILES=ON"
    "-DPKG_CONFIG_EXECUTABLE=${pkg-config}/bin/pkg-config"
    # Hide dev warnings that are useless for packaging
    "-Wno-dev"
  ];

  # Tests require access to vulkan-compatible GPU, which isn't
  # available in Nix sandbox. Fails with VK_ERROR_INCOMPATIBLE_DRIVER.
  doCheck = false;

  # Include absolute paths to layer libraries in their associated
  # layer definition json files.
  preFixup = ''
    for f in "$out"/share/vulkan/explicit_layer.d/*.json "$out"/share/vulkan/implicit_layer.d/*.json; do
      jq <"$f" >tmp.json ".layer.library_path = \"$out/lib/\" + .layer.library_path"
      mv tmp.json "$f"
    done
  '';

  meta = with lib; {
    description = "The official Khronos Vulkan validation layers";
    homepage    = "https://github.com/KhronosGroup/Vulkan-ValidationLayers";
    platforms   = platforms.linux;
    license     = licenses.asl20;
    maintainers = [ maintainers.ralith ];
    broken = (lib.all (pkg: pkg.version != version) [vulkan-headers glslang spirv-tools spirv-headers]);
  };
}<|MERGE_RESOLUTION|>--- conflicted
+++ resolved
@@ -30,22 +30,12 @@
   outputs = ["out" "headers"];
   outputInclude = "headers";
 
-<<<<<<< HEAD
-  src = (assert (lib.all (pkg: pkg.version == version) [vulkan-headers glslang spirv-tools spirv-headers]);
-    fetchFromGitHub {
-      owner = "KhronosGroup";
-      repo = "Vulkan-ValidationLayers";
-      rev = "sdk-${version}";
-      hash = "sha256-viVceH8qFz6Cl/RlMMWZnMIdzULELlnIvtPZ87ySs2M=";
-    });
-=======
   src = fetchFromGitHub {
     owner = "KhronosGroup";
     repo = "Vulkan-ValidationLayers";
     rev = "sdk-${version}";
-    hash = "sha256-k/A0TaERQAHSM0Fal2IOaRvTz3FV2Go/17P12FSBG1s=";
+    hash = "sha256-viVceH8qFz6Cl/RlMMWZnMIdzULELlnIvtPZ87ySs2M=";
   };
->>>>>>> 97ad0928
 
   nativeBuildInputs = [
     cmake
