{ stdenv, fetchFromGitHub, autoreconfHook, pkgconfig, perl, pythonPackages, libiconv }:

stdenv.mkDerivation rec {
  name = "universal-ctags-${version}";
  version = "2017-09-22";

  src = fetchFromGitHub {
    owner = "universal-ctags";
    repo = "ctags";
    rev = "b9537289952cc7b26526aaff3094599d714d1729";
    sha256 = "1kbw9ycl2ddzpfs1v4rbqa4gdhw4inrisf4awyaxb7zxfxmbzk1g";
  };

  nativeBuildInputs = [ autoreconfHook pkgconfig pythonPackages.docutils ];
<<<<<<< HEAD
=======
  buildInputs = stdenv.lib.optional stdenv.isDarwin libiconv;
>>>>>>> b465d9c1

  autoreconfPhase = ''
    ./autogen.sh --tmpdir
  '';

  postConfigure = ''
    sed -i 's|/usr/bin/env perl|${perl}/bin/perl|' misc/optlib2c
  '';

  doCheck = true;

  checkFlags = "units";

  meta = with stdenv.lib; {
    description = "A maintained ctags implementation";
    homepage = https://ctags.io/;
    license = licenses.gpl2Plus;
    platforms = platforms.unix;
    # universal-ctags is preferred over emacs's ctags
    priority = 1;
    maintainers = [ maintainers.mimadrid ];
  };
}<|MERGE_RESOLUTION|>--- conflicted
+++ resolved
@@ -12,10 +12,7 @@
   };
 
   nativeBuildInputs = [ autoreconfHook pkgconfig pythonPackages.docutils ];
-<<<<<<< HEAD
-=======
   buildInputs = stdenv.lib.optional stdenv.isDarwin libiconv;
->>>>>>> b465d9c1
 
   autoreconfPhase = ''
     ./autogen.sh --tmpdir
