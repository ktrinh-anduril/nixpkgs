--- conflicted
+++ resolved
@@ -27,16 +27,7 @@
     sed -i Makefile -e 's/-no-undefined//;'
   '';
 
-<<<<<<< HEAD
-  meta = {
-=======
-  # disable tests which can't run on build machine
-  postPatch = stdenv.lib.optionalString (stdenv.hostPlatform != stdenv.buildPlatform) ''
-    substituteInPlace Makefile.in --replace "tests" " ";
-  '';
-
   meta = with stdenv.lib; {
->>>>>>> 4ff77020
     homepage = https://github.com/westes/flex;
     description = "A fast lexical analyser generator";
     license = licenses.bsd2;
