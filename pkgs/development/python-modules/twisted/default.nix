--- conflicted
+++ resolved
@@ -67,23 +67,12 @@
     zope_interface
   ];
 
-<<<<<<< HEAD
   postPatch = ''
     echo 'ListingTests.test_localeIndependent.skip = "Timezone issue"'>> src/twisted/conch/test/test_cftp.py
     echo 'ListingTests.test_newFile.skip = "Timezone issue"'>> src/twisted/conch/test/test_cftp.py
     echo 'ListingTests.test_newSingleDigitDayOfMonth.skip = "Timezone issue"'>> src/twisted/conch/test/test_cftp.py
     echo 'ListingTests.test_oldFile.skip = "Timezone issue"'>> src/twisted/conch/test/test_cftp.py
     echo 'ListingTests.test_oldSingleDigitDayOfMonth.skip = "Timezone issue"'>> src/twisted/conch/test/test_cftp.py
-=======
-  passthru.optional-dependencies = rec {
-    tls = [ pyopenssl service-identity idna ];
-    conch = [ pyasn1 cryptography appdirs bcrypt ];
-    conch_nacl = conch ++ [ pynacl ];
-    serial = [ pyserial ];
-    http2 = [ h2 priority ];
-    contextvars = lib.optionals (pythonOlder "3.7") [ contextvars ];
-  };
->>>>>>> f5149932
 
     echo 'PTYProcessTestsBuilder_AsyncioSelectorReactorTests.test_openFileDescriptors.skip = "invalid syntax"'>> src/twisted/internet/test/test_process.py
     echo 'PTYProcessTestsBuilder_SelectReactorTests.test_openFileDescriptors.skip = "invalid syntax"'>> src/twisted/internet/test/test_process.py
@@ -128,8 +117,9 @@
     git
     glibcLocales
     pyhamcrest
-  ] ++ passthru.extras-require.conch
-  ++ passthru.extras-require.tls;
+  ]
+  ++ passthru.optional-dependencies.conch
+  ++ passthru.optional-dependencies.tls;
 
   checkPhase = ''
     export SOURCE_DATE_EPOCH=315532800
@@ -139,8 +129,9 @@
   '';
 
   passthru = {
-    extras-require = {
+    optional-dependencies = rec {
       conch = [ appdirs bcrypt cryptography pyasn1 ];
+      conch_nacl = conch ++ [ pynacl ];
       contextvars = lib.optionals (pythonOlder "3.7") [ contextvars ];
       http2 = [ h2 priority ];
       serial = [ pyserial ];
