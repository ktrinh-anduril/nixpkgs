--- conflicted
+++ resolved
@@ -21,11 +21,7 @@
 
   src = fetchPypi {
     inherit pname version;
-<<<<<<< HEAD
-    sha256 = "sha256-Ecz8l2nXGNN+RbOC5kproCWGtiKvoDcaa9hXZtciVfM=";
-=======
     sha256 = "11ccfc9769d718d37e45b382e64a6ba02586b622afa0371a6bd85766d72255f3";
->>>>>>> 3b3629a3
   };
 
   propagatedBuildInputs = [
@@ -45,13 +41,8 @@
   ];
 
   disabledTestPaths = [
-<<<<<<< HEAD
-    # Missing support for later pytest-asyncio, https://github.com/jamesls/fakeredis/issues/307
-    "test/test_aioredis1.py"
-=======
     # AttributeError: 'AsyncGenerator' object has no attribute XXXX
     "test/test_aioredis2.py"
->>>>>>> 3b3629a3
   ];
 
   pythonImportsCheck = [ "fakeredis" ];
