--- conflicted
+++ resolved
@@ -8,11 +8,7 @@
 
   src = fetchPypi {
     inherit pname version;
-<<<<<<< HEAD
     sha256 = "368595b3c2623edeaca5beea5f12887424c384edd6f7052cf442443075084313";
-=======
-    sha256 = "sha256-NoWVs8JiPt6spb7qXxKIdCTDhO3W9wUs9EJEMHUIQxM=";
->>>>>>> 58a54171
   };
 
   propagatedBuildInputs = [
