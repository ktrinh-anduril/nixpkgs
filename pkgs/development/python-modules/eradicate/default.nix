--- conflicted
+++ resolved
@@ -10,19 +10,13 @@
   version = "2.2.0";
   format = "setuptools";
 
-<<<<<<< HEAD
-  src = fetchPypi {
-    inherit pname version;
-    hash = "sha256-qsc4SrJbG/IcTAEt6bS/g5iUWhTJjJEVRbLqUKtVgBQ=";
-=======
   disabled = pythonOlder "3.7";
 
   src = fetchFromGitHub {
     owner = "wemake-services";
     repo = pname;
     rev = "refs/tags/${version}";
-    sha256 = "sha256-pVjvzW3UVeLMLLYcU0SIE19GEHFmouoA/JKSweTZSGo=";
->>>>>>> e40b5250
+    hash = "sha256-pVjvzW3UVeLMLLYcU0SIE19GEHFmouoA/JKSweTZSGo=";
   };
 
   nativeCheckInputs = [
