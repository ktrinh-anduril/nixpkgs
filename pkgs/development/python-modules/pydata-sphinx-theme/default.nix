{ lib
, buildPythonPackage
, pythonOlder
, fetchPypi
, sphinx
, accessible-pygments
, beautifulsoup4
, docutils
, packaging
}:

buildPythonPackage rec {
  pname = "pydata-sphinx-theme";
  version = "0.13.1";

  format = "wheel";

  disabled = pythonOlder "3.7";

  src = fetchPypi {
    inherit version format;
    dist = "py3";
    python = "py3";
    pname = "pydata_sphinx_theme";
<<<<<<< HEAD
    hash = "sha256-+ITUC7adMdlk/xnWBk97zqqmNBk1/bwJLVwknR/wC1I=";
=======
    sha256 = "sha256-zinB3nlh1hbfol9MOpYZgY1LstSpmF7QeDZ68pT7zMI=";
>>>>>>> b9c00c1d
  };

  propagatedBuildInputs = [
    sphinx
    accessible-pygments
    beautifulsoup4
    docutils
    packaging
  ];

  pythonImportsCheck = [
    "pydata_sphinx_theme"
  ];

  meta = with lib; {
    description = "Bootstrap-based Sphinx theme from the PyData community";
    homepage = "https://github.com/pydata/pydata-sphinx-theme";
    license = licenses.bsd3;
    maintainers = with maintainers; [ marsam ];
  };
}<|MERGE_RESOLUTION|>--- conflicted
+++ resolved
@@ -22,11 +22,7 @@
     dist = "py3";
     python = "py3";
     pname = "pydata_sphinx_theme";
-<<<<<<< HEAD
-    hash = "sha256-+ITUC7adMdlk/xnWBk97zqqmNBk1/bwJLVwknR/wC1I=";
-=======
-    sha256 = "sha256-zinB3nlh1hbfol9MOpYZgY1LstSpmF7QeDZ68pT7zMI=";
->>>>>>> b9c00c1d
+    hash = "sha256-zinB3nlh1hbfol9MOpYZgY1LstSpmF7QeDZ68pT7zMI=";
   };
 
   propagatedBuildInputs = [
