--- conflicted
+++ resolved
@@ -3,10 +3,6 @@
 , dataclasses
 , fetchFromGitHub
 , hypothesis
-<<<<<<< HEAD
-, isort
-=======
->>>>>>> 18071b3d
 , pytestCheckHook
 , python
 , pythonOlder
@@ -65,11 +61,6 @@
   ];
 
   checkInputs = [
-<<<<<<< HEAD
-    black
-    isort
-=======
->>>>>>> 18071b3d
     pytestCheckHook
   ];
 
