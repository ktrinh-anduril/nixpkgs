{ lib, buildPythonPackage, fetchPypi, fetchpatch, pytest }:

buildPythonPackage rec {
  version = "0.5.1";
  pname = "pytest-dependency";

  src = fetchPypi {
    inherit pname version;
    sha256 = "c2a892906192663f85030a6ab91304e508e546cddfe557d692d61ec57a1d946b";
  };

<<<<<<< HEAD
  buildInputs = [ pytest ];
=======
  patches = [
    # Fix build with pytest ≥ 6.2.0, https://github.com/RKrahl/pytest-dependency/pull/51
    (fetchpatch {
      url = "https://github.com/RKrahl/pytest-dependency/commit/0930889a13e2b9baa7617f05dc9b55abede5209d.patch";
      sha256 = "0ka892j0rrlnfvk900fcph0f6lsnr9dy06q5k2s2byzwijhdw6n5";
    })
  ];

  propagatedBuildInputs = [ pytest ];
>>>>>>> 13e762e9

  checkInputs = [ pytest ];

  checkPhase = ''
    pytest
  '';

  meta = with lib; {
    homepage = "https://github.com/RKrahl/pytest-dependency";
    description = "Manage dependencies of tests";
    license = licenses.asl20;
    maintainers = [ maintainers.marsam ];
  };
}<|MERGE_RESOLUTION|>--- conflicted
+++ resolved
@@ -9,9 +9,6 @@
     sha256 = "c2a892906192663f85030a6ab91304e508e546cddfe557d692d61ec57a1d946b";
   };
 
-<<<<<<< HEAD
-  buildInputs = [ pytest ];
-=======
   patches = [
     # Fix build with pytest ≥ 6.2.0, https://github.com/RKrahl/pytest-dependency/pull/51
     (fetchpatch {
@@ -20,8 +17,7 @@
     })
   ];
 
-  propagatedBuildInputs = [ pytest ];
->>>>>>> 13e762e9
+  buildInputs = [ pytest ];
 
   checkInputs = [ pytest ];
 
