{ stdenv, targetPackages, fetchurl, noSysDirs
, langC ? true, langCC ? true, langFortran ? false
, langObjC ? targetPlatform.isDarwin
, langObjCpp ? targetPlatform.isDarwin
, langJava ? false
, langAda ? false
, langVhdl ? false
, langGo ? false
, profiledCompiler ? false
, staticCompiler ? false
, enableShared ? true
, texinfo ? null
, perl ? null # optional, for texi2pod (then pod2man); required for Java
, gmp, mpfr, libmpc, gettext, which
, libelf                      # optional, for link-time optimizations (LTO)
, isl ? null # optional, for the Graphite optimization framework.
, zlib ? null, boehmgc ? null
, zip ? null, unzip ? null, pkgconfig ? null
, gtk2 ? null, libart_lgpl ? null
, libX11 ? null, libXt ? null, libSM ? null, libICE ? null, libXtst ? null
, libXrender ? null, xproto ? null, renderproto ? null, xextproto ? null
, libXrandr ? null, libXi ? null, inputproto ? null, randrproto ? null
, x11Support ? langJava
, gnatboot ? null
, enableMultilib ? false
, enablePlugin ? hostPlatform == buildPlatform # Whether to support user-supplied plug-ins
, name ? "gcc"
, libcCross ? null
, crossStageStatic ? false
, gnat ? null
, libpthread ? null, libpthreadCross ? null  # required for GNU/Hurd
, stripped ? true
, gnused ? null
, cloog # unused; just for compat with gcc4, as we override the parameter on some places
, darwin ? null
, buildPlatform, hostPlatform, targetPlatform
}:

assert langJava     -> zip != null && unzip != null
                       && zlib != null && boehmgc != null
                       && perl != null;  # for `--enable-java-home'
assert langAda      -> gnatboot != null;
assert langVhdl     -> gnat != null;

# LTO needs libelf and zlib.
assert libelf != null -> zlib != null;

# Make sure we get GNU sed.
assert hostPlatform.isDarwin -> gnused != null;

# Need c++filt on darwin
assert hostPlatform.isDarwin -> targetPackages.stdenv.cc.bintools or null != null;

# The go frontend is written in c++
assert langGo -> langCC;

with stdenv.lib;
with builtins;

let version = "6.4.0";

    # Whether building a cross-compiler for GNU/Hurd.
    crossGNU = targetPlatform != hostPlatform && targetPlatform.config == "i586-pc-gnu";

    enableParallelBuilding = true;

    patches =
      [ ../use-source-date-epoch.patch ]
      ++ optional (targetPlatform != hostPlatform) ../libstdc++-target.patch
      ++ optional noSysDirs ../no-sys-dirs.patch
      # The GNAT Makefiles did not pay attention to CFLAGS_FOR_TARGET for its
      # target libraries and tools.
      ++ optional langAda ../gnat-cflags.patch
      ++ optional langFortran ../gfortran-driving.patch
      ++ [ ../struct-ucontext.patch ../struct-sigaltstack.patch ] # glibc-2.26
      ++ optional langJava [ ../struct-ucontext-libjava.patch ] # glibc-2.26
      ;

    javaEcj = fetchurl {
      # The `$(top_srcdir)/ecj.jar' file is automatically picked up at
      # `configure' time.

      # XXX: Eventually we might want to take it from upstream.
      url = "ftp://sourceware.org/pub/java/ecj-4.3.jar";
      sha256 = "0jz7hvc0s6iydmhgh5h2m15yza7p2rlss2vkif30vm9y77m97qcx";
    };

    # Antlr (optional) allows the Java `gjdoc' tool to be built.  We want a
    # binary distribution here to allow the whole chain to be bootstrapped.
    javaAntlr = fetchurl {
      url = http://www.antlr.org/download/antlr-4.4-complete.jar;
      sha256 = "02lda2imivsvsis8rnzmbrbp8rh1kb8vmq4i67pqhkwz7lf8y6dz";
    };

    xlibs = [
      libX11 libXt libSM libICE libXtst libXrender libXrandr libXi
      xproto renderproto xextproto inputproto randrproto
    ];

    javaAwtGtk = langJava && x11Support;

    /* Platform flags */
    platformFlags = let
        gccArch = targetPlatform.platform.gcc.arch or null;
        gccCpu = targetPlatform.platform.gcc.cpu or null;
        gccAbi = targetPlatform.platform.gcc.abi or null;
        gccFpu = targetPlatform.platform.gcc.fpu or null;
        gccFloat = targetPlatform.platform.gcc.float or null;
        gccMode = targetPlatform.platform.gcc.mode or null;
      in
        optional (gccArch != null) "--with-arch=${gccArch}" ++
        optional (gccCpu != null) "--with-cpu=${gccCpu}" ++
        optional (gccAbi != null) "--with-abi=${gccAbi}" ++
        optional (gccFpu != null) "--with-fpu=${gccFpu}" ++
        optional (gccFloat != null) "--with-float=${gccFloat}" ++
        optional (gccMode != null) "--with-mode=${gccMode}";

    /* Cross-gcc settings (build == host != target) */
    crossMingw = targetPlatform != hostPlatform && targetPlatform.libc == "msvcrt";
    crossDarwin = targetPlatform != hostPlatform && targetPlatform.libc == "libSystem";
    crossConfigureFlags =
      # Ensure that -print-prog-name is able to find the correct programs.
      [ "--with-as=${targetPackages.stdenv.cc.bintools}/bin/${targetPlatform.config}-as"
        "--with-ld=${targetPackages.stdenv.cc.bintools}/bin/${targetPlatform.config}-ld" ] ++
      (if crossMingw && crossStageStatic then [
        "--with-headers=${libcCross}/include"
        "--with-gcc"
        "--with-gnu-as"
        "--with-gnu-ld"
        "--with-gnu-ld"
        "--disable-shared"
        "--disable-nls"
        "--disable-debug"
        "--enable-sjlj-exceptions"
        "--enable-threads=win32"
        "--disable-win32-registry"
      ] else if crossStageStatic then [
        "--disable-libssp"
        "--disable-nls"
        "--without-headers"
        "--disable-threads"
        "--disable-libgomp"
        "--disable-libquadmath"
        "--disable-shared"
        "--disable-libatomic"  # libatomic requires libc
        "--disable-decimal-float" # libdecnumber requires libc
      ] else [
        (if crossDarwin then "--with-sysroot=${getLib libcCross}/share/sysroot"
         else                "--with-headers=${getDev libcCross}/include")
        "--enable-__cxa_atexit"
        "--enable-long-long"
      ] ++
        (if crossMingw then [
          "--enable-threads=win32"
          "--enable-sjlj-exceptions"
          "--enable-hash-synchronization"
          "--disable-libssp"
          "--disable-nls"
          "--with-dwarf2"
          # I think noone uses shared gcc libs in mingw, so we better do the same.
          # In any case, mingw32 g++ linking is broken by default with shared libs,
          # unless adding "-lsupc++" to any linking command. I don't know why.
          "--disable-shared"
          # To keep ABI compatibility with upstream mingw-w64
          "--enable-fully-dynamic-string"
        ] else
          optionals (targetPlatform.libc == "uclibc") [
            # libsanitizer requires netrom/netrom.h which is not
            # available in uclibc.
            "--disable-libsanitizer"
            # In uclibc cases, libgomp needs an additional '-ldl'
            # and as I don't know how to pass it, I disable libgomp.
            "--disable-libgomp"
          ] ++ [
          "--enable-threads=posix"
          "--enable-nls"
          "--disable-decimal-float" # No final libdecnumber (it may work only in 386)
        ]));
    stageNameAddon = if crossStageStatic then "-stage-static" else "-stage-final";
    crossNameAddon = if targetPlatform != hostPlatform then "-${targetPlatform.config}" + stageNameAddon else "";

    bootstrap = targetPlatform == hostPlatform;

in

# We need all these X libraries when building AWT with GTK+.
assert x11Support -> (filter (x: x == null) ([ gtk2 libart_lgpl ] ++ xlibs)) == [];

stdenv.mkDerivation ({
  name = "${name}${if stripped then "" else "-debug"}-${version}" + crossNameAddon;

  builder = ../builder.sh;

  src = fetchurl {
    url = "mirror://gnu/gcc/gcc-${version}/gcc-${version}.tar.xz";
    sha256 = "1m0lr7938lw5d773dkvwld90hjlcq2282517d1gwvrfzmwgg42w5";
  };

  inherit patches;

  outputs = if langJava || langGo then ["out" "man" "info"]
    else [ "out" "lib" "man" "info" ];
  setOutputFlags = false;
  NIX_NO_SELF_RPATH = true;

  libc_dev = stdenv.cc.libc_dev;

  hardeningDisable = [ "format" ];

  # This should kill all the stdinc frameworks that gcc and friends like to
  # insert into default search paths.
  prePatch = stdenv.lib.optionalString hostPlatform.isDarwin ''
    substituteInPlace gcc/config/darwin-c.c \
      --replace 'if (stdinc)' 'if (0)'

    substituteInPlace libgcc/config/t-slibgcc-darwin \
      --replace "-install_name @shlib_slibdir@/\$(SHLIB_INSTALL_NAME)" "-install_name $lib/lib/\$(SHLIB_INSTALL_NAME)"

    substituteInPlace libgfortran/configure \
      --replace "-install_name \\\$rpath/\\\$soname" "-install_name $lib/lib/\\\$soname"
  '';

  postPatch =
    if (hostPlatform.isHurd
        || (libcCross != null                  # e.g., building `gcc.crossDrv'
            && libcCross ? crossConfig
            && libcCross.crossConfig == "i586-pc-gnu")
        || (crossGNU && libcCross != null))
    then
      # On GNU/Hurd glibc refers to Hurd & Mach headers and libpthread is not
      # in glibc, so add the right `-I' flags to the default spec string.
      assert libcCross != null -> libpthreadCross != null;
      let
        libc = if libcCross != null then libcCross else stdenv.glibc;
        gnu_h = "gcc/config/gnu.h";
        extraCPPDeps =
             libc.propagatedBuildInputs
          ++ stdenv.lib.optional (libpthreadCross != null) libpthreadCross
          ++ stdenv.lib.optional (libpthread != null) libpthread;
        extraCPPSpec =
          concatStrings (intersperse " "
                          (map (x: "-I${x.dev or x}/include") extraCPPDeps));
        extraLibSpec =
          if libpthreadCross != null
          then "-L${libpthreadCross}/lib ${libpthreadCross.TARGET_LDFLAGS}"
          else "-L${libpthread}/lib";
      in
        '' echo "augmenting \`CPP_SPEC' in \`${gnu_h}' with \`${extraCPPSpec}'..."
           sed -i "${gnu_h}" \
               -es'|CPP_SPEC *"\(.*\)$|CPP_SPEC "${extraCPPSpec} \1|g'

           echo "augmenting \`LIB_SPEC' in \`${gnu_h}' with \`${extraLibSpec}'..."
           sed -i "${gnu_h}" \
               -es'|LIB_SPEC *"\(.*\)$|LIB_SPEC "${extraLibSpec} \1|g'

           echo "setting \`NATIVE_SYSTEM_HEADER_DIR' and \`STANDARD_INCLUDE_DIR' to \`${libc.dev}/include'..."
           sed -i "${gnu_h}" \
               -es'|#define STANDARD_INCLUDE_DIR.*$|#define STANDARD_INCLUDE_DIR "${libc.dev}/include"|g'
        ''
    else if targetPlatform != hostPlatform || stdenv.cc.libc != null then
      # On NixOS, use the right path to the dynamic linker instead of
      # `/lib/ld*.so'.
      let
        libc = if libcCross != null then libcCross else stdenv.cc.libc;
      in
        '' echo "fixing the \`GLIBC_DYNAMIC_LINKER' and \`UCLIBC_DYNAMIC_LINKER' macros..."
           for header in "gcc/config/"*-gnu.h "gcc/config/"*"/"*.h
           do
             grep -q LIBC_DYNAMIC_LINKER "$header" || continue
             echo "  fixing \`$header'..."
             sed -i "$header" \
                 -e 's|define[[:blank:]]*\([UCG]\+\)LIBC_DYNAMIC_LINKER\([0-9]*\)[[:blank:]]"\([^\"]\+\)"$|define \1LIBC_DYNAMIC_LINKER\2 "${libc.out}\3"|g'
           done
        ''
    else null;

  # TODO(@Ericson2314): Make passthru instead. Weird to avoid mass rebuild,
  crossStageStatic = targetPlatform == hostPlatform || crossStageStatic;
  inherit noSysDirs staticCompiler langJava
    libcCross crossMingw;

  nativeBuildInputs = [ texinfo which gettext ]
    ++ (optional (perl != null) perl)
    ++ (optional javaAwtGtk pkgconfig);

  buildInputs = [ gmp mpfr libmpc libelf ]
    ++ (optional (isl != null) isl)
    ++ (optional (zlib != null) zlib)
    ++ (optionals langJava [ boehmgc zip unzip ])
    ++ (optionals javaAwtGtk ([ gtk2 libart_lgpl ] ++ xlibs))
    ++ (optionals (targetPlatform != hostPlatform) [targetPackages.stdenv.cc.bintools])
    ++ (optionals langAda [gnatboot])
    ++ (optionals langVhdl [gnat])

    # The builder relies on GNU sed (for instance, Darwin's `sed' fails with
    # "-i may not be used with stdin"), and `stdenvNative' doesn't provide it.
    ++ (optional hostPlatform.isDarwin gnused)
    ++ (optional hostPlatform.isDarwin targetPackages.stdenv.cc.bintools)
    ;

  NIX_LDFLAGS = stdenv.lib.optionalString  hostPlatform.isSunOS "-lm -ldl";

  preConfigure = stdenv.lib.optionalString (hostPlatform.isSunOS && hostPlatform.is64bit) ''
    export NIX_LDFLAGS=`echo $NIX_LDFLAGS | sed -e s~$prefix/lib~$prefix/lib/amd64~g`
    export LDFLAGS_FOR_TARGET="-Wl,-rpath,$prefix/lib/amd64 $LDFLAGS_FOR_TARGET"
    export CXXFLAGS_FOR_TARGET="-Wl,-rpath,$prefix/lib/amd64 $CXXFLAGS_FOR_TARGET"
    export CFLAGS_FOR_TARGET="-Wl,-rpath,$prefix/lib/amd64 $CFLAGS_FOR_TARGET"
  ''
  + stdenv.lib.optionalString (langJava || langGo) ''
    export lib=$out;
  ''
  ;

  dontDisableStatic = true;

  # TODO(@Ericson2314): Always pass "--target" and always prefix.
  configurePlatforms =
    # TODO(@Ericson2314): Figure out what's going wrong with Arm
    if hostPlatform == targetPlatform && targetPlatform.isArm
    then []
    else [ "build" "host" ] ++ stdenv.lib.optional (targetPlatform != hostPlatform) "target";

  configureFlags =
    # Basic dependencies
    [
      "--with-gmp-include=${gmp.dev}/include"
      "--with-gmp-lib=${gmp.out}/lib"
      "--with-mpfr-include=${mpfr.dev}/include"
      "--with-mpfr-lib=${mpfr.out}/lib"
      "--with-mpc=${libmpc}"
    ] ++
    optional (libelf != null) "--with-libelf=${libelf}" ++

    # Basic configuration
    [
      "--enable-lto"
      "--disable-libstdcxx-pch"
      "--without-included-gettext"
      "--with-system-zlib"
      "--enable-static"
      "--enable-languages=${
        concatStrings (intersperse ","
          (  optional langC        "c"
          ++ optional langCC       "c++"
          ++ optional langFortran  "fortran"
          ++ optional langJava     "java"
          ++ optional langAda      "ada"
          ++ optional langVhdl     "vhdl"
          ++ optional langGo       "go"
          ++ optional langObjC     "objc"
          ++ optional langObjCpp   "obj-c++"
          ++ optionals crossDarwin [ "objc" "obj-c++" ]
          )
        )
      }"
    ] ++

    (if enableMultilib
      then ["--enable-multilib" "--disable-libquadmath"]
      else ["--disable-multilib"]) ++
    optional (!enableShared) "--disable-shared" ++
    (if enablePlugin
      then ["--enable-plugin"]
      else ["--disable-plugin"]) ++

    # Optional features
    optional (isl != null) "--with-isl=${isl}" ++

    # Java options
    optionals langJava [
      "--with-ecj-jar=${javaEcj}"

      # Follow Sun's layout for the convenience of IcedTea/OpenJDK.  See
      # <http://mail.openjdk.java.net/pipermail/distro-pkg-dev/2010-April/008888.html>.
      "--enable-java-home"
      "--with-java-home=\${prefix}/lib/jvm/jre"
    ] ++
    optional javaAwtGtk "--enable-java-awt=gtk" ++
    optional (langJava && javaAntlr != null) "--with-antlr-jar=${javaAntlr}" ++

    # Ada
    optional langAda "--enable-libada" ++

    # Cross-compilation
    optional (targetPlatform == hostPlatform) (
      let incDir = if hostPlatform.isDarwin
                     then "${darwin.usr-include}"
                     else "${getDev stdenv.cc.libc}/include";
      in "--with-native-system-header-dir=${incDir}"
    ) ++

<<<<<<< HEAD
    platformFlags ++
=======
    optional (targetPlatform == hostPlatform) (mkPlatformFlags stdenv.platform) ++
>>>>>>> 703a9f93
    optional (targetPlatform != hostPlatform) crossConfigureFlags ++
    optional (!bootstrap) "--disable-bootstrap" ++

    # Platform-specific flags
    optional (targetPlatform == hostPlatform && targetPlatform.isi686) "--with-arch=i686" ++
    optionals hostPlatform.isSunOS [
      "--enable-long-long" "--enable-libssp" "--enable-threads=posix" "--disable-nls" "--enable-__cxa_atexit"
      # On Illumos/Solaris GNU as is preferred
      "--with-gnu-as" "--without-gnu-ld"
    ]
  ;

  targetConfig = if targetPlatform != hostPlatform then targetPlatform.config else null;

  buildFlags =
    optional bootstrap (if profiledCompiler then "profiledbootstrap" else "bootstrap");

  installTargets =
    if stripped
    then "install-strip"
    else "install";

  /* For cross-built gcc (build != host == target) */
  crossAttrs = {
    AR_FOR_BUILD = "ar";
    AS_FOR_BUILD = "as";
    LD_FOR_BUILD = "ld";
    NM_FOR_BUILD = "nm";
    OBJCOPY_FOR_BUILD = "objcopy";
    OBJDUMP_FOR_BUILD = "objdump";
    RANLIB_FOR_BUILD = "ranlib";
    SIZE_FOR_BUILD = "size";
    STRINGS_FOR_BUILD = "strings";
    STRIP_FOR_BUILD = "strip";
    CC_FOR_BUILD = "gcc";
    CXX_FOR_BUILD = "g++";

    AR = "${targetPlatform.config}-ar";
    AS = "${targetPlatform.config}-as";
    LD = "${targetPlatform.config}-ld";
    NM = "${targetPlatform.config}-nm";
    OBJCOPY = "${targetPlatform.config}-objcopy";
    OBJDUMP = "${targetPlatform.config}-objdump";
    RANLIB = "${targetPlatform.config}-ranlib";
    SIZE = "${targetPlatform.config}-size";
    STRINGS = "${targetPlatform.config}-strings";
    STRIP = "${targetPlatform.config}-strip";
    CC = "${targetPlatform.config}-gcc";
    CXX = "${targetPlatform.config}-g++";

    AR_FOR_TARGET = "${targetPlatform.config}-ar";
    AS_FOR_TARGET = "${targetPlatform.config}-as";
    LD_FOR_TARGET = "${targetPlatform.config}-ld";
    NM_FOR_TARGET = "${targetPlatform.config}-nm";
    OBJCOPY_FOR_TARGET = "${targetPlatform.config}-objcopy";
    OBJDUMP_FOR_TARGET = "${targetPlatform.config}-objdump";
    RANLIB_FOR_TARGET = "${targetPlatform.config}-ranlib";
    SIZE_FOR_TARGET = "${targetPlatform.config}-size";
    STRINGS_FOR_TARGET = "${targetPlatform.config}-strings";
    STRIP_FOR_TARGET = "${targetPlatform.config}-strip";
    CC_FOR_TARGET = "${targetPlatform.config}-gcc";
    CXX_FOR_TARGET = "${targetPlatform.config}-g++";
    # If we are making a cross compiler, targetPlatform != hostPlatform
    NIX_CC_CROSS = optionalString (targetPlatform == hostPlatform) builtins.toString stdenv.cc;
    dontStrip = true;
    buildFlags = "";
  };


  # Needed for the cross compilation to work
  AR = "ar";
  LD = "ld";
  # http://gcc.gnu.org/install/specific.html#x86-64-x-solaris210
  CC = if stdenv.system == "x86_64-solaris" then "gcc -m64" else "gcc";

  # Setting $CPATH and $LIBRARY_PATH to make sure both `gcc' and `xgcc' find
  # the library headers and binaries, regarless of the language being
  # compiled.

  # Note: When building the Java AWT GTK+ peer, the build system doesn't
  # honor `--with-gmp' et al., e.g., when building
  # `libjava/classpath/native/jni/java-math/gnu_java_math_GMP.c', so we just
  # add them to $CPATH and $LIBRARY_PATH in this case.
  #
  # Likewise, the LTO code doesn't find zlib.

  CPATH = makeSearchPathOutput "dev" "include" ([]
    ++ optional (zlib != null) zlib
    ++ optional langJava boehmgc
    ++ optionals javaAwtGtk xlibs
    ++ optionals javaAwtGtk [ gmp mpfr ]
    ++ optional (libpthread != null) libpthread
    ++ optional (libpthreadCross != null) libpthreadCross

    # On GNU/Hurd glibc refers to Mach & Hurd
    # headers.
    ++ optionals (libcCross != null && libcCross ? propagatedBuildInputs)
                 libcCross.propagatedBuildInputs);

  LIBRARY_PATH = makeLibraryPath ([]
    ++ optional (zlib != null) zlib
    ++ optional langJava boehmgc
    ++ optionals javaAwtGtk xlibs
    ++ optionals javaAwtGtk [ gmp mpfr ]
    ++ optional (libpthread != null) libpthread);

  EXTRA_TARGET_CFLAGS =
    if targetPlatform != hostPlatform && libcCross != null then [
        "-idirafter ${getDev libcCross}/include"
      ]
      ++ optionals (! crossStageStatic) [
        "-B${libcCross.out}/lib"
      ]
    else null;

  EXTRA_TARGET_LDFLAGS =
    if targetPlatform != hostPlatform && libcCross != null then [
        "-Wl,-L${libcCross.out}/lib"
      ]
      ++ (if crossStageStatic then [
        "-B${libcCross.out}/lib"
      ] else [
        "-Wl,-rpath,${libcCross.out}/lib"
        "-Wl,-rpath-link,${libcCross.out}/lib"
      ])
      ++ optionals (libpthreadCross != null) [
        "-L${libpthreadCross}/lib"
        "-Wl,${libpthreadCross.TARGET_LDFLAGS}"
      ]
    else null;

  passthru =
    { inherit langC langCC langObjC langObjCpp langAda langFortran langVhdl langGo version; isGNU = true; };

  inherit enableParallelBuilding enableMultilib;

  inherit (stdenv) is64bit;

  meta = {
    homepage = http://gcc.gnu.org/;
    license = stdenv.lib.licenses.gpl3Plus;  # runtime support libraries are typically LGPLv3+
    description = "GNU Compiler Collection, version ${version}"
      + (if stripped then "" else " (with debugging info)");

    longDescription = ''
      The GNU Compiler Collection includes compiler front ends for C, C++,
      Objective-C, Fortran, OpenMP for C/C++/Fortran, Java, and Ada, as well
      as libraries for these languages (libstdc++, libgcj, libgomp,...).

      GCC development is a part of the GNU Project, aiming to improve the
      compiler used in the GNU system including the GNU/Linux variant.
    '';

    maintainers = with stdenv.lib.maintainers; [ viric peti ];

    # gnatboot is not available out of linux platforms, so we disable the darwin build
    # for the gnat (ada compiler).
    platforms =
      stdenv.lib.platforms.linux ++
      stdenv.lib.platforms.freebsd ++
      optionals (langAda == false) stdenv.lib.platforms.darwin;
  };
}

// optionalAttrs (targetPlatform != hostPlatform && targetPlatform.libc == "msvcrt" && crossStageStatic) {
  makeFlags = [ "all-gcc" "all-target-libgcc" ];
  installTargets = "install-gcc install-target-libgcc";
}

# Strip kills static libs of other archs (hence targetPlatform != hostPlatform)
// optionalAttrs (!stripped || targetPlatform != hostPlatform) { dontStrip = true; }

// optionalAttrs (enableMultilib) { dontMoveLib64 = true; }

// optionalAttrs (langJava) {
     postFixup = ''
       target="$(echo "$out/libexec/gcc"/*/*/ecj*)"
       patchelf --set-rpath "$(patchelf --print-rpath "$target"):$out/lib" "$target"
     '';}
)<|MERGE_RESOLUTION|>--- conflicted
+++ resolved
@@ -389,11 +389,7 @@
       in "--with-native-system-header-dir=${incDir}"
     ) ++
 
-<<<<<<< HEAD
     platformFlags ++
-=======
-    optional (targetPlatform == hostPlatform) (mkPlatformFlags stdenv.platform) ++
->>>>>>> 703a9f93
     optional (targetPlatform != hostPlatform) crossConfigureFlags ++
     optional (!bootstrap) "--disable-bootstrap" ++
 
