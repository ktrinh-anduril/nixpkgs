{ stdenv, fetchFromGitHub, cmake
, boost, python3, eigen
, icestorm, trellis

# TODO(thoughtpolice) Currently the GUI build seems broken at runtime on my
# laptop (and over a remote X server on my server...), so mark it broken for
# now, with intent to fix later.
, enableGui ? false
, qtbase, wrapQtAppsHook
}:

let
  boostPython = boost.override { python = python3; enablePython = true; };

  # This is a massive hack. For now, Trellis doesn't really support
  # installation through an already-built package; you have to build it once to
  # get the tools, then reuse the build directory to build nextpnr -- the
  # 'install' phase doesn't install everything it needs.  This will be fixed in
  # the future but for now we can do this horrific thing.
  trellisRoot = trellis.overrideAttrs (_: {
    installPhase = ''
      mkdir -p $out
      cp *.so ..
      cd ../../.. && cp -R trellis database $out/
    '';
  });
in
stdenv.mkDerivation rec {
  pname = "nextpnr";
<<<<<<< HEAD
  version = "2019.04.19";
=======
  version = "2019.08.10";
>>>>>>> ffbb4d26

  src = fetchFromGitHub {
    owner  = "yosyshq";
    repo   = "nextpnr";
    rev    = "3f26cf50767143e48d29ae691b2a0052c359eb15";
    sha256 = "1gv84svw56ass9idbzh17h3yxkk9ydr40ijf9w72gf72rbixszdr";
  };

  nativeBuildInputs
     = [ cmake ]
    ++ (stdenv.lib.optional enableGui wrapQtAppsHook);
  buildInputs
     = [ boostPython python3 eigen ]
    ++ (stdenv.lib.optional enableGui qtbase);

  enableParallelBuilding = true;
  cmakeFlags =
    [ "-DARCH=generic;ice40;ecp5"
      "-DICEBOX_ROOT=${icestorm}/share/icebox"
      "-DTRELLIS_ROOT=${trellisRoot}/trellis"
      "-DUSE_OPENMP=ON"
      # warning: high RAM usage
      "-DSERIALIZE_CHIPDB=OFF"
      # use PyPy for icestorm if enabled
      "-DPYTHON_EXECUTABLE=${icestorm.pythonInterp}"
    ] ++ (stdenv.lib.optional (!enableGui) "-DBUILD_GUI=OFF");

  # Fix the version number. This is a bit stupid (and fragile) in practice
  # but works ok. We should probably make this overrideable upstream.
  patchPhase = with builtins; ''
    substituteInPlace ./CMakeLists.txt \
      --replace 'git log -1 --format=%h' 'echo ${substring 0 11 src.rev}'
  '';

  meta = with stdenv.lib; {
    description = "Place and route tool for FPGAs";
    homepage    = https://github.com/yosyshq/nextpnr;
    license     = licenses.isc;
    platforms   = platforms.linux;
    maintainers = with maintainers; [ thoughtpolice ];

    broken = enableGui;
  };
}<|MERGE_RESOLUTION|>--- conflicted
+++ resolved
@@ -27,11 +27,7 @@
 in
 stdenv.mkDerivation rec {
   pname = "nextpnr";
-<<<<<<< HEAD
-  version = "2019.04.19";
-=======
   version = "2019.08.10";
->>>>>>> ffbb4d26
 
   src = fetchFromGitHub {
     owner  = "yosyshq";
