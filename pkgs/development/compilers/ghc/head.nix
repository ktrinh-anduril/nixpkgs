--- conflicted
+++ resolved
@@ -1,26 +1,6 @@
-<<<<<<< HEAD
-{ stdenv, fetchgit, ghc, perl, gmp, ncurses, libiconv, autoconf, automake, happy, alex }:
-
-let
-
-  buildMK = ''
-    libraries/integer-gmp_CONFIGURE_OPTS += --configure-option=--with-gmp-libraries="${gmp.out}/lib"
-    libraries/integer-gmp_CONFIGURE_OPTS += --configure-option=--with-gmp-includes="${gmp.dev}/include"
-    libraries/terminfo_CONFIGURE_OPTS += --configure-option=--with-curses-includes="${ncurses.dev}/include"
-    libraries/terminfo_CONFIGURE_OPTS += --configure-option=--with-curses-libraries="${ncurses.lib}/lib"
-    DYNAMIC_BY_DEFAULT = NO
-    ${stdenv.lib.optionalString stdenv.isDarwin ''
-      libraries/base_CONFIGURE_OPTS += --configure-option=--with-iconv-includes="${libiconv}/include"
-      libraries/base_CONFIGURE_OPTS += --configure-option=--with-iconv-libraries="${libiconv}/lib"
-    ''}
-  '';
-
-in
-=======
 { stdenv, fetchgit, ghc, perl, gmp, ncurses, libiconv, binutils, coreutils
 , autoconf, automake, happy, alex
 }:
->>>>>>> 468f698f
 
 stdenv.mkDerivation rec {
   version = "7.11.20151216";
@@ -60,14 +40,10 @@
 
   configureFlags = [
     "--with-gcc=${stdenv.cc}/bin/cc"
-<<<<<<< HEAD
     "--with-gmp-includes=${gmp.dev}/include" "--with-gmp-libraries=${gmp.out}/lib"
-=======
-    "--with-gmp-includes=${gmp}/include" "--with-gmp-libraries=${gmp}/lib"
-    "--with-curses-includes=${ncurses}/include" "--with-curses-libraries=${ncurses}/lib"
+    "--with-curses-includes=${ncurses.dev}/include" "--with-curses-libraries=${ncurses.lib}/lib"
   ] ++ stdenv.lib.optional stdenv.isDarwin [
     "--with-iconv-includes=${libiconv}/include" "--with-iconv-libraries=${libiconv}/lib"
->>>>>>> 468f698f
   ];
 
   # required, because otherwise all symbols from HSffi.o are stripped, and
