--- conflicted
+++ resolved
@@ -18,22 +18,14 @@
     hash = "sha256-rZYv8LFH3M70SyPwPVyul+Um9j82K8GZIepVmaonzPw=";
   };
 
-<<<<<<< HEAD
-  nativeBuildInputs = [ cmake llvmPackages.llvm.dev ];
-  buildInputs = [
-    llvmPackages.libclang
-    llvmPackages.llvm
-    llvmPackages.lld
-=======
   nativeBuildInputs = [
-    cmake
+    cmake llvmPackages.llvm.dev
   ];
   buildInputs = [
->>>>>>> cc2fc356
     libxml2
     zlib
   ] ++ (with llvmPackages; [
-    clang-unwrapped
+    libclang
     lld
     llvm
   ]);
