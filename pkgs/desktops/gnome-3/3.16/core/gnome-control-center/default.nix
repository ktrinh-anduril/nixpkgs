{ fetchurl, stdenv, pkgconfig, gnome3, ibus, intltool, upower, makeWrapper
, libcanberra, libcanberra_gtk3, accountsservice, libpwquality, libpulseaudio
, gdk_pixbuf, librsvg, libxkbfile, libnotify, libgudev
, libxml2, polkit, libxslt, libgtop, libsoup, colord, colord-gtk
, cracklib, python, libkrb5, networkmanagerapplet, networkmanager
, libwacom, samba, shared_mime_info, tzdata, icu, libtool, udev, libgudev
, docbook_xsl, docbook_xsl_ns, modemmanager, clutter, clutter_gtk
, fontconfig, sound-theme-freedesktop }:

# http://ftp.gnome.org/pub/GNOME/teams/releng/3.10.2/gnome-suites-core-3.10.2.modules
# TODO: bluetooth, wacom, printers

stdenv.mkDerivation rec {
  name = "gnome-control-center-${gnome3.version}.1";

  src = fetchurl {
    url = "mirror://gnome/sources/gnome-control-center/${gnome3.version}/${name}.tar.xz";
    sha256 = "07vvmnqjjcc0cblpr6cdmg3693hihpjrq3q30mm3q68pdyfzbjgf";
  };

  propagatedUserEnvPkgs =
    [ gnome3.gnome_themes_standard gnome3.libgnomekbd ];

  # https://bugzilla.gnome.org/show_bug.cgi?id=752596
  enableParallelBuilding = false;

  buildInputs = with gnome3;
    [ pkgconfig intltool ibus gtk glib upower libcanberra gsettings_desktop_schemas
      libxml2 gnome_desktop gnome_settings_daemon polkit libxslt libgtop gnome-menus
      gnome_online_accounts libsoup colord libpulseaudio fontconfig colord-gtk libpwquality
      accountsservice libkrb5 networkmanagerapplet libwacom samba libnotify libxkbfile
      shared_mime_info icu libtool docbook_xsl docbook_xsl_ns gnome3.grilo
      gdk_pixbuf gnome3.defaultIconTheme librsvg clutter clutter_gtk
<<<<<<< HEAD
      gnome3.vino udev libcanberra_gtk3 libgudev
=======
      gnome3.vino udev libgudev libcanberra_gtk3
>>>>>>> b809f886
      networkmanager modemmanager makeWrapper gnome3.gnome-bluetooth ];

  preBuild = ''
    substituteInPlace tz.h --replace "/usr/share/zoneinfo/zone.tab" "${tzdata}/share/zoneinfo/zone.tab"
    substituteInPlace panels/datetime/tz.h --replace "/usr/share/zoneinfo/zone.tab" "${tzdata}/share/zoneinfo/zone.tab"

    # hack to make test-endianess happy
    mkdir -p $out/share/locale
    substituteInPlace panels/datetime/test-endianess.c --replace "/usr/share/locale/" "$out/share/locale/"
  '';

  patches = [ ./vpn_plugins_path.patch ];

  preFixup = with gnome3; ''
    wrapProgram $out/bin/gnome-control-center \
      --set GDK_PIXBUF_MODULE_FILE "$GDK_PIXBUF_MODULE_FILE" \
      --prefix XDG_DATA_DIRS : "${gnome3.gnome_themes_standard}/share:${sound-theme-freedesktop}/share:$out/share:$out/share/gnome-control-center:$XDG_ICON_DIRS:$GSETTINGS_SCHEMAS_PATH"
    for i in $out/share/applications/*; do
      substituteInPlace $i --replace "gnome-control-center" "$out/bin/gnome-control-center"
    done
  '';

  meta = with stdenv.lib; {
    description = "Utilities to configure the GNOME desktop";
    license = licenses.gpl2Plus;
    maintainers = gnome3.maintainers;
    platforms = platforms.linux;
  };

}<|MERGE_RESOLUTION|>--- conflicted
+++ resolved
@@ -1,6 +1,6 @@
 { fetchurl, stdenv, pkgconfig, gnome3, ibus, intltool, upower, makeWrapper
 , libcanberra, libcanberra_gtk3, accountsservice, libpwquality, libpulseaudio
-, gdk_pixbuf, librsvg, libxkbfile, libnotify, libgudev
+, gdk_pixbuf, librsvg, libxkbfile, libnotify
 , libxml2, polkit, libxslt, libgtop, libsoup, colord, colord-gtk
 , cracklib, python, libkrb5, networkmanagerapplet, networkmanager
 , libwacom, samba, shared_mime_info, tzdata, icu, libtool, udev, libgudev
@@ -31,11 +31,7 @@
       accountsservice libkrb5 networkmanagerapplet libwacom samba libnotify libxkbfile
       shared_mime_info icu libtool docbook_xsl docbook_xsl_ns gnome3.grilo
       gdk_pixbuf gnome3.defaultIconTheme librsvg clutter clutter_gtk
-<<<<<<< HEAD
-      gnome3.vino udev libcanberra_gtk3 libgudev
-=======
       gnome3.vino udev libgudev libcanberra_gtk3
->>>>>>> b809f886
       networkmanager modemmanager makeWrapper gnome3.gnome-bluetooth ];
 
   preBuild = ''
