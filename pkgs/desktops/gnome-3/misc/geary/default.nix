--- conflicted
+++ resolved
@@ -1,17 +1,8 @@
-<<<<<<< HEAD
-{ stdenv, fetchurl, intltool, pkgconfig, gtk3, vala_0_40, enchant
-, wrapGAppsHook, gdk_pixbuf, cmake, ninja, desktop-file-utils
-, libnotify, libcanberra-gtk3, libsecret, gmime, isocodes
-, gobject-introspection, libpthreadstubs, sqlite, gcr, libgee
-, gsettings-desktop-schemas, adwaita-icon-theme
-, gnome3, librsvg, gnome-doc-utils, webkitgtk, fetchpatch }:
-=======
 { stdenv, fetchurl, fetchpatch, pkgconfig, gtk3, vala, enchant2, wrapGAppsHook, meson, ninja
 , desktop-file-utils, gnome-online-accounts, gsettings-desktop-schemas, adwaita-icon-theme
 , libnotify, libcanberra-gtk3, libsecret, gmime, isocodes, libxml2, gettext
 , sqlite, gcr, json-glib, itstool, libgee, gnome3, webkitgtk, python3
 , xvfb_run, dbus, shared-mime-info, libunwind, glib-networking }:
->>>>>>> d7ba3764
 
 stdenv.mkDerivation rec {
   pname = "geary";
@@ -43,16 +34,10 @@
   ];
 
   buildInputs = [
-<<<<<<< HEAD
-    gtk3 enchant webkitgtk libnotify libcanberra-gtk3 libgee libsecret gmime sqlite
-    libpthreadstubs gsettings-desktop-schemas gcr isocodes
-    gdk_pixbuf librsvg adwaita-icon-theme
-=======
     adwaita-icon-theme enchant2 gcr gmime gnome-online-accounts
     gsettings-desktop-schemas gtk3 isocodes json-glib libcanberra-gtk3
     libgee libnotify libsecret sqlite webkitgtk glib-networking
     libunwind
->>>>>>> d7ba3764
   ];
 
   checkInputs = [ xvfb_run dbus ];
