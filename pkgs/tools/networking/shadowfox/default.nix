--- conflicted
+++ resolved
@@ -36,9 +36,5 @@
     license = licenses.mit;
     maintainers = with maintainers; [ infinisil ];
     mainProgram = "shadowfox-updater";
-<<<<<<< HEAD
-    broken = true; # vendor isn't reproducible with go > 1.17: nix-build -A $name.goModules --check
-=======
->>>>>>> 23e36c66
   };
 }