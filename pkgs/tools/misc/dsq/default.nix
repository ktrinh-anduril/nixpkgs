{ lib
, stdenv
, fetchFromGitHub
, buildGoModule
, runCommand
, nix-update-script
, dsq
<<<<<<< HEAD
, testers
, diffutils
=======
, testVersion
>>>>>>> 1b3bb6cd
}:

buildGoModule rec {
  pname = "dsq";
  version = "0.15.1";

  src = fetchFromGitHub {
    owner = "multiprocessio";
    repo = "dsq";
    rev = version;
    hash = "sha256-AT5M3o1cvRIZyyA28uX+AI4p9I3SzX3OCdBcIFGKspw=";
  };

  vendorSha256 = "sha256-yfhLQBmWkG0ZLjI/ArLZkEGvClmZXkl0o7fEu5JqHM8=";

  ldflags = [ "-X" "main.Version=${version}" ];

  passthru = {
    updateScript = nix-update-script { attrPath = pname; };

    tests = {
      version = testers.testVersion { package = dsq; };

      pretty-csv = runCommand "${pname}-test" { } ''
        mkdir "$out"
        cat <<EOF > "$out/input.csv"
        first,second
        1,a
        2,b
        EOF
        cat <<EOF > "$out/expected.txt"
        +-------+--------+
        | first | second |
        +-------+--------+
        |     1 | a      |
        |     2 | b      |
        +-------+--------+
        EOF
        ${dsq}/bin/dsq --pretty "$out/input.csv" 'select first, second from {}' > "$out/actual.txt"
        diff "$out/expected.txt" "$out/actual.txt"
      '';
    };
  };

  meta = with lib; {
    description = "Commandline tool for running SQL queries against JSON, CSV, Excel, Parquet, and more";
    homepage = "https://github.com/multiprocessio/dsq";
    license = licenses.asl20;
    maintainers = with maintainers; [ liff ];
    # TODO: Remove once nixpkgs uses macOS SDK 10.14+ for x86_64-darwin
    # Undefined symbols for architecture x86_64: "_SecTrustEvaluateWithError"
    broken = stdenv.isDarwin && stdenv.isx86_64;
  };
}<|MERGE_RESOLUTION|>--- conflicted
+++ resolved
@@ -5,12 +5,7 @@
 , runCommand
 , nix-update-script
 , dsq
-<<<<<<< HEAD
 , testers
-, diffutils
-=======
-, testVersion
->>>>>>> 1b3bb6cd
 }:
 
 buildGoModule rec {
