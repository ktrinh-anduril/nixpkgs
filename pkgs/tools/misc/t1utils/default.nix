--- conflicted
+++ resolved
@@ -1,20 +1,12 @@
 { lib, stdenv, fetchurl }:
 
 stdenv.mkDerivation rec {
-<<<<<<< HEAD
   pname = "t1utils";
-  version = "1.41";
+  version = "1.42";
 
   src = fetchurl {
-    url = "https://www.lcdf.org/type/t1utils-${version}.tar.gz";
-    sha256 = "09rlc837dr69hyiiicha3il37mchsvz84qw8hnvb60lrh9zdsppw";
-=======
-  name = "t1utils-1.42";
-
-  src = fetchurl {
-    url = "https://www.lcdf.org/type/${name}.tar.gz";
-    sha256 = "sha256-YYd5NbGYcETd/0u5CgUgDKcWRnijVeFwv18aVVbMnyk=";
->>>>>>> 4e7e464a
+    url = "https://www.lcdf.org/type/${pname}-${version}.tar.gz";
+    sha256 = "YYd5NbGYcETd/0u5CgUgDKcWRnijVeFwv18aVVbMnyk=";
   };
 
   meta = with lib; {
