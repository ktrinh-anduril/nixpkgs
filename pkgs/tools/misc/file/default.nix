{ stdenv, fetchurl, zlib }:

stdenv.mkDerivation rec {
<<<<<<< HEAD
  name = "file-5.23";
=======
  name = "file-5.24";
>>>>>>> 8420f5c4

  buildInputs = [ zlib ];

  src = fetchurl {
    urls = [
      "ftp://ftp.astron.com/pub/file/${name}.tar.gz"
      "http://distfiles.macports.org/file/${name}.tar.gz"
    ];
<<<<<<< HEAD
    sha256 = "0z0mwqayrrf3w734rjp9rysf0y8az191ff7fxjsxyb1y2kzv72ic";
=======
    sha256 = "1kjhqwmi1sjw8jcf6li725c59wm00zajrdfwgkwqxs295vgb6b40";
>>>>>>> 8420f5c4
  };

  meta = {
    homepage = "http://darwinsys.com/file";
    description = "A program that shows the type of files";
    platforms = stdenv.lib.platforms.all;
  };
}<|MERGE_RESOLUTION|>--- conflicted
+++ resolved
@@ -1,11 +1,7 @@
 { stdenv, fetchurl, zlib }:
 
 stdenv.mkDerivation rec {
-<<<<<<< HEAD
-  name = "file-5.23";
-=======
   name = "file-5.24";
->>>>>>> 8420f5c4
 
   buildInputs = [ zlib ];
 
@@ -14,11 +10,7 @@
       "ftp://ftp.astron.com/pub/file/${name}.tar.gz"
       "http://distfiles.macports.org/file/${name}.tar.gz"
     ];
-<<<<<<< HEAD
-    sha256 = "0z0mwqayrrf3w734rjp9rysf0y8az191ff7fxjsxyb1y2kzv72ic";
-=======
     sha256 = "1kjhqwmi1sjw8jcf6li725c59wm00zajrdfwgkwqxs295vgb6b40";
->>>>>>> 8420f5c4
   };
 
   meta = {
