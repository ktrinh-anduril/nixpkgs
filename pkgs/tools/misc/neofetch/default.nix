{ stdenv, fetchFromGitHub }:

stdenv.mkDerivation rec {
  pname = "neofetch";
<<<<<<< HEAD
  version = "6.0.0";
=======
  version = "6.1.0";

>>>>>>> 81760f32
  src = fetchFromGitHub {
    owner = "dylanaraps";
    repo = "neofetch";
    rev = version;
    sha256 = "022xzn9jk18k2f4b6011d8jk5nbl84i3mw3inlz4q52p2hvk8fch";
  };

  dontBuild = true;

  makeFlags = [
    "PREFIX=${placeholder "out"}"
    "SYSCONFDIR=${placeholder "out"}/etc"
  ];

  meta = with stdenv.lib; {
    description = "A fast, highly customizable system info script";
    homepage = https://github.com/dylanaraps/neofetch;
    license = licenses.mit;
    platforms = platforms.all;
    maintainers = with maintainers; [ alibabzo konimex ];
  };
}<|MERGE_RESOLUTION|>--- conflicted
+++ resolved
@@ -2,12 +2,8 @@
 
 stdenv.mkDerivation rec {
   pname = "neofetch";
-<<<<<<< HEAD
-  version = "6.0.0";
-=======
   version = "6.1.0";
 
->>>>>>> 81760f32
   src = fetchFromGitHub {
     owner = "dylanaraps";
     repo = "neofetch";
