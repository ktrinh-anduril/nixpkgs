--- conflicted
+++ resolved
@@ -45,12 +45,6 @@
     "-I${libxml2}/include/libxml2"
   ];
 
-<<<<<<< HEAD
-  NIX_CFLAGS_COMPILE = [ "-I${libxml2.dev}/include/libxml2" ];
-
-  # Probably a hack, but using DESTDIR and PREFIX makes everything work!
-=======
->>>>>>> 53e0f8b1
   postInstall = ''
     rm -r $out/etc/cron.*
     patchShebangs $out/lib/zypp/plugins/commit/*
