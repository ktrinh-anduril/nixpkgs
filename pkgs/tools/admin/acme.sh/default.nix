--- conflicted
+++ resolved
@@ -1,12 +1,7 @@
 { stdenv, lib, fetchFromGitHub, makeWrapper, curl, openssl, socat, iproute, unixtools }:
 stdenv.mkDerivation rec {
-<<<<<<< HEAD
   pname = "acme.sh";
-  version = "2.8.1";
-=======
-  name = "acme.sh-${version}";
   version = "2.8.2";
->>>>>>> 8943fb5f
 
   src = fetchFromGitHub {
     owner = "Neilpang";
