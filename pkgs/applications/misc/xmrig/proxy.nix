{ stdenv, lib, fetchFromGitHub, cmake, libuv, libmicrohttpd, libuuid, openssl
, donateLevel ? 0
}:

stdenv.mkDerivation rec {
<<<<<<< HEAD
  pname = "xmrig-proxy";
  version = "2.14.4";
=======
  name = "xmrig-proxy-${version}";
  version = "3.0.0";
>>>>>>> 8943fb5f

  src = fetchFromGitHub {
    owner = "xmrig";
    repo = "xmrig-proxy";
    rev = "v${version}";
    sha256 = "19rv5zmxwr3kmb2m3fas91aq1493cnkhvs88zcflnijr1ra218ks";
  };

  nativeBuildInputs = [ cmake ];
  buildInputs = [ libuv libmicrohttpd libuuid openssl ];

  postPatch = ''
    # Link dynamically against libuuid instead of statically
    substituteInPlace CMakeLists.txt --replace uuid.a uuid
  '';

  installPhase = ''
    install -vD xmrig-proxy $out/bin/xmrig-proxy
  '';

  meta = with lib; {
    description = "Monero (XMR) Stratum protocol proxy";
    homepage = "https://github.com/xmrig/xmrig-proxy";
    license = licenses.gpl3Plus;
    maintainers = with maintainers; [ aij ];
  };
}<|MERGE_RESOLUTION|>--- conflicted
+++ resolved
@@ -3,13 +3,8 @@
 }:
 
 stdenv.mkDerivation rec {
-<<<<<<< HEAD
   pname = "xmrig-proxy";
-  version = "2.14.4";
-=======
-  name = "xmrig-proxy-${version}";
   version = "3.0.0";
->>>>>>> 8943fb5f
 
   src = fetchFromGitHub {
     owner = "xmrig";
