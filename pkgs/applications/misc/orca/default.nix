--- conflicted
+++ resolved
@@ -1,12 +1,7 @@
 { stdenv, pkgconfig, fetchurl, buildPythonApplication
 , autoreconfHook, wrapGAppsHook, gobject-introspection
-<<<<<<< HEAD
-, intltool, yelp-tools, itstool, libxmlxx3
+, gettext, yelp-tools, itstool, libxmlxx3
 , python, pygobject3, gtk3, gnome3, substituteAll
-=======
-, gettext, yelp-tools, itstool, libxmlxx3
-, python, pygobject3, gtk3, gnome3, substituteAll, hicolor-icon-theme
->>>>>>> 3dc58eda
 , at-spi2-atk, at-spi2-core, pyatspi, dbus, dbus-python, pyxdg
 , xkbcomp, procps, lsof, coreutils, gsettings-desktop-schemas
 , speechd, brltty, liblouis, setproctitle, gst_all_1, gst-python
@@ -35,12 +30,7 @@
 
   nativeBuildInputs = [
     autoreconfHook wrapGAppsHook pkgconfig libxmlxx3
-<<<<<<< HEAD
-    intltool yelp-tools itstool gobject-introspection
-=======
     gettext yelp-tools itstool gobject-introspection
-    hicolor-icon-theme # setup-hook
->>>>>>> 3dc58eda
   ];
 
   propagatedBuildInputs = [
