{ stdenv, fetchFromGitHub, fetchpatch, z3, zlib }:

stdenv.mkDerivation rec {
<<<<<<< HEAD
  version = "4.2.2";
  pname = "vampire";
=======
  pname = "vampire";
  version = "4.4";
>>>>>>> b40ee826

  src = fetchFromGitHub {
    owner = "vprover";
    repo = "vampire";
    rev = version;
    sha256 = "0v2fdfnk7l5xr5c4y54r25g1nbp4vi85zv29nbklh3r7aws3w9q1";
  };

  buildInputs = [ z3 zlib ];

  makeFlags = [ "vampire_z3_rel" "CC:=$(CC)" "CXX:=$(CXX)" ];

  patches = [
    # https://github.com/vprover/vampire/pull/54
    (fetchpatch {
      name = "fix-apple-cygwin-defines.patch";
      url = https://github.com/vprover/vampire/pull/54.patch;
      sha256 = "0i6nrc50wlg1dqxq38lkpx4rmfb3lf7s8f95l4jkvqp0nxa20cza";
    })
    # https://github.com/vprover/vampire/pull/55
    (fetchpatch {
      name = "fix-wait-any.patch";
      url = https://github.com/vprover/vampire/pull/55.patch;
      sha256 = "1pwfpwpl23bqsgkmmvw6bnniyvp5j9v8l3z9s9pllfabnfcrcz9l";
    })
    # https://github.com/vprover/vampire/pull/56
    (fetchpatch {
      name = "fenv.patch";
      url = https://github.com/vprover/vampire/pull/56.patch;
      sha256 = "0xl3jcyqmk146mg3qj5hdd0pbja6wbq3250zmfhbxqrjh40mm40g";
    })
  ];

  enableParallelBuilding = true;

  fixupPhase = ''
    rm -rf z3
  '';

  installPhase = ''
    install -m0755 -D vampire_z3_rel* $out/bin/vampire
  '';

  meta = with stdenv.lib; {
    homepage = "https://vprover.github.io/";
    description = "The Vampire Theorem Prover";
    platforms = platforms.unix;
    license = licenses.unfree;
    maintainers = with maintainers; [ gebner ];
  };
}<|MERGE_RESOLUTION|>--- conflicted
+++ resolved
@@ -1,13 +1,8 @@
 { stdenv, fetchFromGitHub, fetchpatch, z3, zlib }:
 
 stdenv.mkDerivation rec {
-<<<<<<< HEAD
-  version = "4.2.2";
-  pname = "vampire";
-=======
   pname = "vampire";
   version = "4.4";
->>>>>>> b40ee826
 
   src = fetchFromGitHub {
     owner = "vprover";
