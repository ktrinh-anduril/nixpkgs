--- conflicted
+++ resolved
@@ -32,13 +32,8 @@
       libupnp libcaca libpulseaudio flac schroedinger libxml2 librsvg mpeg2dec
       udev gnutls avahi libcddb SDL SDL_image libmtp unzip taglib
       libkate libtiger libv4l samba liboggz libass libdvbpsi libva
-<<<<<<< HEAD
-      xlibs.xlibs xlibs.libXv xlibs.libXvMC xlibs.libXpm xlibs.xcbutilkeysyms
+      xorg.xlibsWrapper xorg.libXv xorg.libXvMC xorg.libXpm xorg.xcbutilkeysyms
       libdc1394 libraw1394 libopus libebml libmatroska libvdpau libsamplerate
-=======
-      xorg.xlibsWrapper xorg.libXv xorg.libXvMC xorg.libXpm xorg.xcbutilkeysyms
-      libdc1394 libraw1394 libopus libebml libmatroska libvdpau
->>>>>>> eb09b1fd
     ]
     ++ (if withQt5 then with qt5; [ base ] else [qt4])
     ++ optional jackSupport libjack2;
