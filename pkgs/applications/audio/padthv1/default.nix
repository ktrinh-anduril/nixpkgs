--- conflicted
+++ resolved
@@ -1,14 +1,5 @@
 { stdenv, fetchurl, pkgconfig, libjack2, alsaLib, libsndfile, liblo, lv2, qt5, fftw, mkDerivation }:
 
-<<<<<<< HEAD
-stdenv.mkDerivation rec {
-  pname = "padthv1";
-  version = "0.9.8";
-
-  src = fetchurl {
-    url = "mirror://sourceforge/padthv1/${pname}-${version}.tar.gz";
-    sha256 = "1k4p2ir12qjcs62knvw2s6qyvb46203yx22fnwp341cjk171cxji";
-=======
 mkDerivation rec {
   pname = "padthv1";
   version = "0.9.9";
@@ -16,7 +7,6 @@
   src = fetchurl {
     url = "mirror://sourceforge/padthv1/${pname}-${version}.tar.gz";
     sha256 = "0axansxwa3vfc1n6a7jbaqyz6wmsffi37i4ggsl08gmqywz255xb";
->>>>>>> 8943fb5f
   };
 
   buildInputs = [ libjack2 alsaLib libsndfile liblo lv2 qt5.qtbase qt5.qttools fftw ];
