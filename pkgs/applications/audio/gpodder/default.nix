{ stdenv, fetchFromGitHub, python3, python3Packages, intltool
, glibcLocales, gnome3, gtk3, wrapGAppsHook
, ipodSupport ? false, libgpod, gobjectIntrospection
}:

python3Packages.buildPythonApplication rec {
<<<<<<< HEAD
  name = "gpodder-${version}";
  version = "3.10.3";
=======
  pname = "gpodder";
  version = "3.10.2";
>>>>>>> 2f4001f4

  format = "other";

  src = fetchFromGitHub {
    owner = "gpodder";
    repo = "gpodder";
    rev = version;
    sha256 = "0j0amjq1wvr5p10vckg900a8xfnxw6z028qw72ayh58216m5jb5l";
  };

  postPatch = with stdenv.lib; ''
    sed -i -re 's,^( *gpodder_dir *= *).*,\1"'"$out"'",' bin/gpodder
  '';

  nativeBuildInputs = [
    intltool
    wrapGAppsHook
    glibcLocales
  ];

  buildInputs = [
    python3
    gobjectIntrospection
    gnome3.defaultIconTheme
  ];

  checkInputs = with python3Packages; [
    coverage minimock
  ];

  doCheck = true;

  propagatedBuildInputs = with python3Packages; [
    feedparser
    dbus-python
    mygpoclient
    pygobject3
    eyeD3
    podcastparser
    html5lib
    gtk3
  ] ++ stdenv.lib.optional ipodSupport libgpod;

  makeFlags = [
    "PREFIX=$(out)"
    "share/applications/gpodder-url-handler.desktop"
    "share/applications/gpodder.desktop"
    "share/dbus-1/services/org.gpodder.service"
  ];

  preBuild = ''
    export LC_ALL="en_US.UTF-8"
  '';

  installCheckPhase = ''
    LC_ALL=C PYTHONPATH=./src:$PYTHONPATH python3 -m gpodder.unittests
  '';

  meta = with stdenv.lib; {
    description = "A podcatcher written in python";
    longDescription = ''
      gPodder downloads and manages free audio and video content (podcasts)
      for you. Listen directly on your computer or on your mobile devices.
    '';
    homepage = http://gpodder.org/;
    license = licenses.gpl3;
    platforms = platforms.linux ++ platforms.darwin;
    maintainers = with maintainers; [ skeidel mic92 ];
  };
}<|MERGE_RESOLUTION|>--- conflicted
+++ resolved
@@ -4,13 +4,8 @@
 }:
 
 python3Packages.buildPythonApplication rec {
-<<<<<<< HEAD
-  name = "gpodder-${version}";
+  pname = "gpodder";
   version = "3.10.3";
-=======
-  pname = "gpodder";
-  version = "3.10.2";
->>>>>>> 2f4001f4
 
   format = "other";
 
