{ stdenv, fetchurl, pkgconfig, wayland, mesa, libxkbcommon, cairo, libxcb
, libXcursor, xlibsWrapper, udev, libdrm, mtdev, libjpeg, pam, dbus, libinput
, pango ? null, libunwind ? null, freerdp ? null, vaapi ? null, libva ? null
, libwebp ? null, xwayland ? null, wayland-protocols
# beware of null defaults, as the parameters *are* supplied by callPackage by default
}:

stdenv.mkDerivation rec {
  name = "weston-${version}";
  version = "1.10.0";

  src = fetchurl {
    url = "http://wayland.freedesktop.org/releases/${name}.tar.xz";
    sha256 = "1hd5593zz5s3s07vb6linp6akbs62wy2ijh3g7gksafq016h1cp0";
  };

  nativeBuildInputs = [ pkgconfig ];
  buildInputs = [
    wayland mesa libxkbcommon cairo libxcb libXcursor xlibsWrapper udev libdrm
<<<<<<< HEAD
    mtdev libjpeg pam dbus libinput pango libunwind freerdp vaapi libva
    libwebp
=======
    mtdev libjpeg pam dbus.libs libinput pango libunwind freerdp vaapi libva
    libwebp wayland-protocols
>>>>>>> 2463e091
  ];

  configureFlags = [
    "--enable-x11-compositor"
    "--enable-drm-compositor"
    "--enable-wayland-compositor"
    "--enable-headless-compositor"
    "--enable-fbdev-compositor"
    "--enable-screen-sharing"
    "--enable-clients"
    "--enable-weston-launch"
    "--disable-setuid-install" # prevent install target to chown root weston-launch, which fails
  ] ++ stdenv.lib.optional (freerdp != null) "--enable-rdp-compositor"
    ++ stdenv.lib.optional (vaapi != null) "--enabe-vaapi-recorder"
    ++ stdenv.lib.optionals (xwayland != null) [
        "--enable-xwayland"
        "--with-xserver-path=${xwayland.out}/bin/Xwayland"
      ];

  meta = with stdenv.lib; {
    description = "Reference implementation of a Wayland compositor";
    homepage = http://wayland.freedesktop.org/;
    license = licenses.mit;
    platforms = platforms.linux;
    maintainers = with maintainers; [ wkennington ];
  };
}<|MERGE_RESOLUTION|>--- conflicted
+++ resolved
@@ -17,13 +17,8 @@
   nativeBuildInputs = [ pkgconfig ];
   buildInputs = [
     wayland mesa libxkbcommon cairo libxcb libXcursor xlibsWrapper udev libdrm
-<<<<<<< HEAD
     mtdev libjpeg pam dbus libinput pango libunwind freerdp vaapi libva
-    libwebp
-=======
-    mtdev libjpeg pam dbus.libs libinput pango libunwind freerdp vaapi libva
     libwebp wayland-protocols
->>>>>>> 2463e091
   ];
 
   configureFlags = [
