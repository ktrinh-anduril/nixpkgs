--- conflicted
+++ resolved
@@ -4221,17 +4221,8 @@
 
   mwclient = callPackage ../development/python-modules/mwclient { };
 
-<<<<<<< HEAD
-=======
   mwdblib = callPackage ../development/python-modules/mwdblib { };
 
-  mwlib = callPackage ../development/python-modules/mwlib { };
-
-  mwlib-ext = callPackage ../development/python-modules/mwlib-ext { };
-
-  mwlib-rl = callPackage ../development/python-modules/mwlib-rl { };
-
->>>>>>> 22fb4458
   mwoauth = callPackage ../development/python-modules/mwoauth { };
 
   mwparserfromhell = callPackage ../development/python-modules/mwparserfromhell { };
