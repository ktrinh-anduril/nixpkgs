lib: self: super:

with self;

let
  # Removing recurseForDerivation prevents derivations of aliased attribute
  # set to appear while listing all the packages available.
  removeRecurseForDerivations = alias: with lib;
      if alias.recurseForDerivations or false then
            removeAttrs alias ["recurseForDerivations"]
                else alias;

  # Disabling distribution prevents top-level aliases for non-recursed package
  # sets from building on Hydra.
  removeDistribute = alias: with lib;
    if isDerivation alias then
      dontDistribute alias
    else alias;

  # Make sure that we are not shadowing something from
  # python-packages.nix.
  checkInPkgs = n: alias: if builtins.hasAttr n super
                          then throw "Alias ${n} is still in python-packages.nix"
                          else alias;

  mapAliases = aliases:
    lib.mapAttrs (n: alias: removeDistribute
                             (removeRecurseForDerivations
                              (checkInPkgs n alias)))
                     aliases;
in

  ### Deprecated aliases - for backward compatibility

mapAliases ({
  abodepy = jaraco-abode; # added 2023-02-01
  aioh2 = throw "aioh2 has been removed because it is abandoned and broken."; # Added 2022-03-30
  ansible-base = throw "ansible-base has been removed, because it is end of life"; # added 2022-03-30
  anyjson = throw "anyjson has been removed, it was using setuptools 2to3 translation feature, which has been removed in setuptools 58"; # added 2022-01-18
  argon2_cffi = argon2-cffi; # added 2022-05-09
  APScheduler = apscheduler; # added 2023-02-19
  asyncio-nats-client = nats-py; # added 2022-02-08
  awkward0 = throw "awkward0 has been removed, use awkward instead"; # added 2022-12-13
  Babel = babel; # added 2022-05-06
  bedup = throw "bedup was removed because it was broken and abandoned upstream"; # added 2023-02-04
  bitcoin-price-api = throw "bitcoin-price-api has been removed, it was using setuptools 2to3 translation feautre, which has been removed in setuptools 58"; # added 2022-02-15
  BlinkStick = blinkstick; # added 2023-02-19
  blockdiagcontrib-cisco = throw "blockdiagcontrib-cisco is not compatible with blockdiag 2.0.0 and has been removed."; # added 2020-11-29
  bsblan = python-bsblan; # added 2022-11-04
  btchip = btchip-python; # added 2023-03-03
  bt_proximity = bt-proximity; # added 2021-07-02
  BTrees = btrees; # added 2023-02-19
  carrot = throw "carrot has been removed, as its development was discontinued in 2012"; # added 2022-01-18
  cchardet = faust-cchardet; # added 2023-03-02
  class-registry = phx-class-registry; # added 2021-10-05
  codespell = throw "codespell has been promoted to a top-level attribute"; # Added 2022-10-02
<<<<<<< HEAD
  ColanderAlchemy = colanderalchemy; # added 2023-02-19
  CommonMark = commonmark; # added 2023-02-19
=======
  CommonMark = commonmark; # added 2023-03-12
>>>>>>> 865a7b42
  ConfigArgParse = configargparse; # added 2021-03-18
  cozy = throw "cozy was removed because it was not actually https://pypi.org/project/Cozy/."; # added 2022-01-14
  cryptography_vectors = "cryptography_vectors is no longer exposed in python*Packages because it is used for testing cryptography only."; # Added 2022-03-23
  dask-xgboost = throw "dask-xgboost was removed because its features are available in xgboost"; # added 2022-05-24
  dateutil = python-dateutil; # added 2021-07-03
  demjson = throw "demjson has been removed, it was using setuptools 2to3 translation feature, which has been removed in setuptools 58"; # added 2022-01-18
  detox = throw "detox is no longer maintained, and was broken since may 2019"; # added 2020-07-04
  dftfit = throw "dftfit dependency lammps-cython no longer builds"; # added 2021-07-04
  dictpath = pathable; # added 2023-01-28
  diff_cover = diff-cover; # added 2021-07-02
  discogs_client = discogs-client; # added 2021-07-02
  djangorestframework-jwt = drf-jwt; # added 2021-07-20
  django-sampledatahelper = throw "django-sampledatahelper was removed because it is no longer compatible to latest Django version"; # added 2022-07-18
  django_2 = throw "Django 2 has reached it's projected EOL in 2022/04 and has therefore been removed."; # added 2022-03-05
  django_appconf = django-appconf; # added 2022-03-03
  django-discover-runner = throw "django-discover-runner was removed because it is no longer maintained."; # added 2022-11-21
  django_environ = django-environ; # added 2021-12-25
  django_extensions = django-extensions; # added 2022-01-09
  django_guardian = django-guardian; # added 2022-05-19
  django_modelcluster = django-modelcluster; # added 2022-04-02
  django_reversion = django-reversion; # added 2022-06-18
  django_polymorphic = django-polymorphic; # added 2022-05-24
  django_redis = django-redis; # added 2021-10-11
  django_taggit = django-taggit; # added 2021-10-11
  dns = dnspython; # added 2017-12-10
  dogpile_cache = dogpile-cache; # added 2021-10-28
  dogpile-core = throw "dogpile-core is no longer maintained, use dogpile-cache instead"; # added 2021-11-20
  eebrightbox = throw "eebrightbox is unmaintained upstream and has therefore been removed"; # added 2022-02-03
  EasyProcess = easyprocess; # added 2023-02-19
  email_validator = email-validator; # added 2022-06-22
  Fabric = fabric; # addedd 2023-02-19
  face_recognition = face-recognition; # added 2022-10-15
  face_recognition_models = face-recognition-models; # added 2022-10-15
  fake_factory = throw "fake_factory has been removed because it is unused and deprecated by upstream since 2016."; # added 2022-05-30
  faulthandler = throw "faulthandler is built into ${python.executable}"; # added 2021-07-12
  filemagic = throw "inactive since 2014, so use python-magic instead"; # added 2022-11-19
  flaskbabel = flask-babel; # added 2023-01-19
  flask_login = flask-login; # added 2022-10-17
  flask-restplus = throw "flask-restplus is no longer maintained, use flask-restx instead"; # added 2023-02-21
  flask_sqlalchemy = flask-sqlalchemy; # added 2022-07-20
  flask_testing = flask-testing; # added 2022-04-25
  flask_wtf = flask-wtf; # added 2022-05-24
  FormEncode = formencode; # added 2023-02-19
  functorch = throw "functorch is now part of the torch package and has therefore been removed. See https://github.com/pytorch/functorch/releases/tag/v1.13.0 for more info."; # added 2022-12-01
  garages-amsterdam = throw "garages-amsterdam has been renamed odp-amsterdam."; # added 2023-01-04
  garminconnect-ha = garminconnect; # added 2022-02-05
  gdtoolkit = throw "gdtoolkit has been promoted to a top-level attribute"; # added 2023-02-15
  GeoIP = geoip; # added 2023-02-19
  gigalixir = throw "gigalixir has been promoted to a top-level attribute"; # Added 2022-10-02
  gitdb2 = throw "gitdb2 has been deprecated, use gitdb instead."; # added 2020-03-14
  GitPython = gitpython; # added 2022-10-28
  glances = throw "glances has moved to pkgs.glances"; # added 2020-20-28
  glasgow = throw "glasgow has been promoted to a top-level attribute"; # added 2023-02-05
  google_api_python_client = google-api-python-client; # added 2021-03-19
  googleapis_common_protos = googleapis-common-protos; # added 2021-03-19
  google-apitools = throw "google-apitools was removed because it is deprecated and unsupported by upstream"; # added 2023-02-25
  graphite_api = throw "graphite_api was removed, because it is no longer maintained"; # added 2022-07-10
  graphite_beacon = throw "graphite_beacon was removed, because it is no longer maintained"; # added 2022-07-09
  grpc_google_iam_v1 = grpc-google-iam-v1; # added 2021-08-21
  ha-av = throw "ha-av was removed, because it is no longer maintained"; # added 2022-04-06
  HAP-python = hap-python; # added 2021-06-01
  hangups = throw "hangups was removed because Google Hangouts has been shut down"; # added 2023-02-13
  hbmqtt = throw "hbmqtt was removed because it is no longer maintained"; # added 2021-11-07
  hdlparse = throw "hdlparse has been removed, it was using setuptools 2to3 translation feature, which has been removed in setuptools 58"; # added 2022-01-18
  HTSeq = htseq; # added 2023-02-19
  hyperkitty = throw "Please use pkgs.mailmanPackages.hyperkitty"; # added 2022-04-29
  IMAPClient = imapclient; # added 2021-10-28
  imdbpy = throw "imdbpy has been renamed to cinemagoer"; # added 2022-08-08
  ipaddress = throw "ipaddress has been removed because it is no longer required since python 2.7."; # added 2022-05-30
  influxgraph = throw "influxgraph has been removed because it is no longer maintained"; # added 2022-07-10
  itanium_demangler = itanium-demangler; # added 2022-1017
  JayDeBeApi = jaydebeapi; # added 2023-02-19
  jinja2_time = jinja2-time; # added 2022-11-07
  JPype1 = jpype1; # added 2023-02-19
  jupyter_client = jupyter-client; # added 2021-10-15
  jupyter_core = jupyter-core; # added 2023-01-05
  jupyter_server = jupyter-server; # added 2023-01-05
  Kajiki = kajiki; # added 2023-02-19
  Keras = keras; # added 2021-11-25
  ldap = python-ldap; # added 2022-09-16
  lammps-cython = throw "lammps-cython no longer builds and is unmaintained"; # added 2021-07-04
  logilab_astng = throw "logilab-astng has not been released since 2013 and is unmaintained"; # added 2022-11-29
  logilab_common = logilab-common; # added 2022-11-21
  loo-py = loopy; # added 2022-05-03
  Mako = mako; # added 2023-02-19
  Markups = markups; # added 2022-02-14
  MDP = mdp; # added 2023-02-19
  MechanicalSoup = mechanicalsoup; # added 2021-06-01
  memcached = python-memcached; # added 2022-05-06
  mailman = throw "Please use pkgs.mailman"; # added 2022-04-29
  mailman-hyperkitty = throw "Please use pkgs.mailmanPackages.mailman-hyperkitty"; # added 2022-04-29
  mailman-web = throw "Please use pkgs.mailman-web"; # added 2022-04-29
  mistune_0_8 = throw "mistune_0_8 was removed because it was outdated and insecure"; # added 2022-08-12
  mistune_2_0 = mistune; # added 2022-08-12
  mox = throw "mox was removed because it is unmaintained"; # added 2023-02-21
  mutmut = throw "mutmut has been promoted to a top-level attribute"; # added 2022-10-02
  net2grid = gridnet; # add 2022-04-22
  nose-cover3 = throw "nose-cover3 has been removed, it was using setuptools 2to3 translation feature, which has been removed in setuptools 58"; # added 2022-02-16
  nose_progressive = throw "nose_progressive has been removed, it was using setuptools 2to3 translation feature, which has been removed in setuptools 58"; #added 2023-02-21
  notifymuch = throw "notifymuch has been promoted to a top-level attribute"; # added 2022-10-02
  Nuitka = nuitka; # added 2023-02-19
  ordereddict = throw "ordereddict has been removed because it is only useful on unsupported python versions."; # added 2022-05-28
  pafy = throw "pafy has been removed because it is unmaintained and only a dependency of mps-youtube, itself superseded by yewtube"; # Added 2023-01-19
  pam = python-pam; # added 2020-09-07.
  PasteDeploy = pastedeploy; # added 2021-10-07
  pathpy = path; # added 2022-04-12
  pdfminer = pdfminer-six; # added 2022-05-25
  pep257 = pydocstyle; # added 2022-04-12
  poetry = throw "poetry was promoted to a top-level attribute, use poetry-core to build Python packages"; # added 2023-01-09
  poetry2conda = throw "poetry2conda was promoted to a top-level attribute"; # Added 2022-10-02
  poster3 = throw "poster3 is unmaintained and source is no longer available"; # added 2023-05-29
  postorius = throw "Please use pkgs.mailmanPackages.postorius"; # added 2022-04-29
  powerlineMemSegment = powerline-mem-segment; # added 2021-10-08
  privacyidea = throw "privacyidea has been renamed to pkgs.privacyidea"; # added 2021-06-20
  prometheus_client = prometheus-client; # added 2021-06-10
  prompt_toolkit = prompt-toolkit; # added 2021-07-22
  protonup = protonup-ng; # Added 2022-11-06
  pur = throw "pur has been renamed to pkgs.pur"; # added 2021-11-08
  pushbullet = pushbullet-py;  # Added 2022-10-15
  Pweave = pweave; # added 2023-02-19
  pyalmond = throw "pyalmond has been removed, since its API endpoints have been shutdown"; # added 2023-02-02
  pydrive = throw "pydrive is broken and deprecated and has been replaced with pydrive2."; # added 2022-06-01
  PyGithub = pygithub; # added 2023-02-19
  pyGtkGlade = throw "Glade support for pygtk has been removed"; # added 2022-01-15
  pycallgraph = throw "pycallgraph has been removed, it was using setuptools 2to3 translation feature, which has been removed in setuptools 58"; # added 2022-01-18
  pychef = throw "pychef has been removed because it's been archived upstream and abandoned since 2017."; # added 2022-11-14
  PyChromecast = pychromecast; # added 2023-02-19
  pycryptodome-test-vectors = throw "pycryptodome-test-vectors has been removed because it is an internal package to pycryptodome"; # added 2022-05-28
  pyflunearyou = pyoutbreaksnearme; # added 2023-02-11
  pyialarmxr = pyialarmxr-homeassistant; # added 2022-06-07
  pyialarmxr-homeassistant = throw "The package was removed together with the component support in home-assistant 2022.7.0"; # added 2022-07-07
  PyICU = pyicu; # Added 2022-12-22
  pyjson5 = json5; # added 2022-08-28
  pylibgen = throw "pylibgen is unmaintained upstreamed, and removed from nixpkgs"; # added 2020-06-20
  PyLD = pyld; # added 2022-06-22
  pymc3 = pymc; # added 2022-06-05, module was rename starting with 4.0.0
  pymssql = throw "pymssql has been abandoned upstream."; # added 2020-05-04
  PyMVGLive = pymvglive; # added 2023-02-19
  pyramid_hawkauth = throw "pyramid_hawkauth has been removed because it is no longer maintained"; # added 2023-02-2
  pyreadability = readability-lxml; # added 2022-05-24
  pyroute2-core = throw "pyroute2 migrated back to a single package scheme in version 0.7.1"; # added 2022-07-16
  pyroute2-ethtool = throw "pyroute2 migrated back to a single package scheme in version 0.7.1"; # added 2022-07-16
  pyroute2-ipdb = throw "pyroute2 migrated back to a single package scheme in version 0.7.1"; # added 2022-07-16
  pyroute2-ipset = throw "pyroute2 migrated back to a single package scheme in version 0.7.1"; # added 2022-07-16
  pyroute2-ndb = throw "pyroute2 migrated back to a single package scheme in version 0.7.1"; # added 2022-07-16
  pyroute2-nftables = throw "pyroute2 migrated back to a single package scheme in version 0.7.1"; # added 2022-07-16
  pyroute2-nslink = throw "pyroute2 migrated back to a single package scheme in version 0.7.1"; # added 2022-07-16
  pyroute2-protocols = throw "pyroute2 migrated back to a single package scheme in version 0.7.1"; # added 2022-07-16
  Pyro4 = pyro4; # added 2023-02-19
  Pyro5 = pyro5; # added 2023-02-19
  PyRSS2Gen = pyrss2gen; # added 2023-02-19
  pysmart-smartx = pysmart; # added 2021-10-22
  pysparse = throw "pysparse has been abandoned upstream."; # added 2023-02-28
  pyspotify = throw "pyspotify has been removed because Spotify stopped supporting libspotify"; # added 2022-05-29
  PyStemmer = pystemmer; # added 2023-02-19
  pytest_6 = pytest; # added 2022-02-10
  pytestcov = pytest-cov; # added 2021-01-04
  pytest-pep8 = pytestpep8; # added 2021-01-04
  pytest-pep257 = throw "pytest-pep257 was removed, as the pep257 package was migrated into pycodestyle"; # added 2022-04-12
  pytest-pythonpath = throw "pytest-pythonpath is obsolete as of pytest 7.0.0 and has been removed"; # added 2022-03-09
  pytestpep8 = throw "pytestpep8 was removed because it is abandoned and no longer compatible with pytest v6.0"; # added 2020-12-10
  pytestquickcheck = pytest-quickcheck; # added 2021-07-20
  pytestrunner = pytest-runner; # added 2021-01-04
  python-igraph = igraph; # added 2021-11-11
  python-lz4 = lz4; # added 2018-06-01
  python_magic = python-magic; # added 2022-05-07
  python_mimeparse = python-mimeparse; # added 2021-10-31
  python-language-server = throw "python-language-server is no longer maintained, use the python-lsp-server community fork instead."; # Added 2022-08-03
  python-Levenshtein = levenshtein;
  python-subunit = subunit; # added 2021-09-10
  pytest_xdist = pytest-xdist; # added 2021-01-04
  python_simple_hipchat = python-simple-hipchat; # added 2021-07-21
  pytorch = torch; # added 2022-09-30
  pytorch-bin = torch-bin; # added 2022-09-30
  pytorchWithCuda = torchWithCuda; # added 2022-09-30
  pytorchWithoutCuda = torchWithoutCuda; # added 2022-09-30
  pytwitchapi = twitchapi; # added 2022-03-07
  PyVirtualDisplay = pyvirtualdisplay; # added 2023-02-19
  qasm2image = throw "qasm2image is no longer maintained (since November 2018), and is not compatible with the latest pythonPackages.qiskit versions."; # added 2020-12-09
  Quandl = quandl; # added 2023-02-19
  qiskit-aqua = throw "qiskit-aqua has been removed due to deprecation, with its functionality moved to different qiskit packages";
  rdflib-jsonld = throw "rdflib-jsonld is not compatible with rdflib 6"; # added 2021-11-05
  repeated_test = repeated-test; # added 2022-11-15
  requests_oauthlib = requests-oauthlib; # added 2022-02-12
  requests_toolbelt = requests-toolbelt; # added 2017-09-26
  rig = throw "rig has been removed because it was pinned to python 2.7 and 3.5, failed to build and is otherwise unmaintained"; # added 2022-11-28
  roboschool = throw "roboschool is deprecated in favor of PyBullet and has been removed"; # added 2022-01-15
  ROPGadget = ropgadget; # added 2021-07-06
  rotate-backups = throw "rotate-backups was removed in favor of the top-level rotate-backups"; # added 2021-07-01
  ruamel_base = ruamel-base; # added 2021-11-01
  ruamel_yaml = ruamel-yaml; # added 2021-11-01
  ruamel_yaml_clib = ruamel-yaml-clib; # added 2021-11-01
  sapi-python-client = kbcstorage; # added 2022-04-20
  scikitlearn = scikit-learn; # added 2021-07-21
  selectors34 = throw "selectors34 has been removed: functionality provided by Python itself; archived by upstream."; # added 2021-06-10
  setuptools_scm = setuptools-scm; # added 2021-06-03
  sharkiqpy = sharkiq; # added 2022-05-21
  smart_open = smart-open; # added 2021-03-14
  smmap2 = throw "smmap2 has been deprecated, use smmap instead."; # added 2020-03-14
  somecomfort = throw "somecomfort was removed because Home Assistant switched to aiosomecomfort"; # added 2023-02-01
  SPARQLWrapper = sparqlwrapper;
  sphinx-jquery = sphinxcontrib-jquery; # added 2023-02-24
  sphinx_rtd_theme = sphinx-rtd-theme; # added 2022-08-03
  sphinxcontrib-autoapi = sphinx-autoapi; # added 2023-02=28
  sphinxcontrib_plantuml = sphinxcontrib-plantuml; # added 2021-08-02
  sqlalchemy_migrate = sqlalchemy-migrate; # added 2021-10-28
  SQLAlchemy-ImageAttach = throw "sqlalchemy-imageattach has been removed as it is incompatible with sqlalchemy 1.4 and unmaintained"; # added 2022-04-23
  suds-jurko = throw "suds-jurko has been removed, it was using setuptools 2to3 translation feature, which has been removed in setuptools 58"; # added 2023-02-27
  suseapi = throw "suseapi has been removed because it is no longer maintained"; # added 2023-02-27
  tensorflow-bin_2 = tensorflow-bin; # added 2021-11-25
  tensorflow-build_2 = tensorflow-build; # added 2021-11-25
  tensorflow-estimator = tensorflow-estimator-bin; # added 2023-01-17
  tensorflow-estimator_2 = tensorflow-estimator; # added 2021-11-25
  tensorflow-tensorboard = tensorboard; # added 2022-03-06
  tensorflow-tensorboard_2 = tensorflow-tensorboard; # added 2021-11-25
  Theano = theano; # added 2023-02-19
  TheanoWithCuda = theanoWithCuda; # added 2023-02-19
  TheanoWithoutCuda = theanoWithoutCuda; # added 2023-02-19
  transip = throw "transip has been removed because it is no longer maintained. TransIP SOAP V5 API was marked as deprecated"; # added 2023-02-27
  tumpa = throw "tumpa was promoted to a top-level attribute"; # added 2022-11-19
  tvnamer = throw "tvnamer was moved to pkgs.tvnamer"; # added 2021-07-05
  types-cryptography = throw "types-cryptography has been removed because it is obsolete since cryptography version 3.4.4."; # added 2022-05-30
  types-paramiko = throw "types-paramiko has been removed because it was unused."; # added 2022-05-30
  unittest2 = throw "unittest2 has been removed as it's a backport of unittest that's unmaintained and not needed beyond Python 3.4."; # added 2022-12-01
  uproot3 = throw "uproot3 has been removed, use uproot instead"; # added 2022-12-13
  uproot3-methods = throw "uproot3-methods has been removed"; # added 2022-12-13
  virtual-display = throw "virtual-display has been renamed to PyVirtualDisplay"; # added 2023-01-07
  Wand = wand; # added 2022-11-13
  WazeRouteCalculator = wazeroutecalculator; # added 2021-09-29
  weakrefmethod = throw "weakrefmethod was removed since it's not needed in Python >= 3.4"; # added 2022-12-01
  webapp2 = throw "webapp2 is unmaintained since 2012"; # added 2022-05-29
  websocket_client = websocket-client; # added 2021-06-15
  WSME = wsme; # added 2023-02-19
  xenomapper = throw "xenomapper was moved to pkgs.xenomapper"; # added 2021-12-31
  XlsxWriter = xlsxwriter; # added 2023-02-19
  Yapsy = yapsy; # added 2023-02-19
  zc-buildout221 = zc-buildout; # added 2021-07-21
  zc_buildout_nix = throw "zc_buildout_nix was pinned to a version no longer compatible with other modules";
})<|MERGE_RESOLUTION|>--- conflicted
+++ resolved
@@ -54,12 +54,8 @@
   cchardet = faust-cchardet; # added 2023-03-02
   class-registry = phx-class-registry; # added 2021-10-05
   codespell = throw "codespell has been promoted to a top-level attribute"; # Added 2022-10-02
-<<<<<<< HEAD
   ColanderAlchemy = colanderalchemy; # added 2023-02-19
-  CommonMark = commonmark; # added 2023-02-19
-=======
-  CommonMark = commonmark; # added 2023-03-12
->>>>>>> 865a7b42
+  CommonMark = commonmark; # added 2023-02-1
   ConfigArgParse = configargparse; # added 2021-03-18
   cozy = throw "cozy was removed because it was not actually https://pypi.org/project/Cozy/."; # added 2022-01-14
   cryptography_vectors = "cryptography_vectors is no longer exposed in python*Packages because it is used for testing cryptography only."; # Added 2022-03-23
