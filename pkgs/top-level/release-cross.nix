--- conflicted
+++ resolved
@@ -42,23 +42,6 @@
   };
 
 in {
-<<<<<<< HEAD
-  crossSheevaplugLinux = mapTestOnCross crossSystem (rec {
-    bison = nativePlatforms;
-    tightvnc = nativePlatforms;
-    #openoffice = nativePlatforms;
-    wxGTK = nativePlatforms;
-    #firefox = nativePlatforms;
-    xorg = {
-      #xorgserver = nativePlatforms;
-    };
-    nixUnstable = linux;
-    linuxPackages_2_6_32.kernel = linux;
-    linuxPackages_2_6_33.kernel = linux;
-    gdbCross = nativePlatforms;
-    gcc44_real.gcc = linux;
-  });
-=======
   crossSheevaplugLinux = mapTestOnCross crossSystem (
     basic //
     {
@@ -85,7 +68,6 @@
     {
       ubootSheevaplug.hostDrv = nativePlatforms;
     });
->>>>>>> 5b90cc5b
 }) // (
 
 /* Test some cross builds to the mipsel */
@@ -109,25 +91,7 @@
     openssl.system = "linux-generic32";
   };
 in {
-<<<<<<< HEAD
-  crossMipselLinux = mapTestOnCross crossSystem (rec {
-    bison = nativePlatforms;
-    tightvnc = nativePlatforms;
-    #openoffice = nativePlatforms;
-    wxGTK = nativePlatforms;
-    #firefox = nativePlatforms;
-    xorg = {
-      #xorgserver = nativePlatforms;
-    };
-    nixUnstable = linux;
-    linuxPackages_2_6_32.kernel = linux;
-    linuxPackages_2_6_33.kernel = linux;
-    gdbCross = nativePlatforms;
-    gcc44_real.gcc = linux;
-  });
-=======
   crossMipselLinux = mapTestOnCross crossSystem basic;
->>>>>>> 5b90cc5b
 }) // (
 
 /* Test some cross builds to the ultrasparc */
@@ -152,23 +116,5 @@
     openssl.system = "linux64-sparcv9";
   };
 in {
-<<<<<<< HEAD
-  crossUltraSparcLinux = mapTestOnCross crossSystem (rec {
-    bison = nativePlatforms;
-    tightvnc = nativePlatforms;
-    #openoffice = nativePlatforms;
-    wxGTK = nativePlatforms;
-    #firefox = nativePlatforms;
-    xorg = {
-      #xorgserver = nativePlatforms;
-    };
-    nixUnstable = linux;
-    linuxPackages_2_6_32.kernel = linux;
-    linuxPackages_2_6_33.kernel = linux;
-    gdbCross = nativePlatforms;
-    gcc44_real.gcc = linux;
-  });
-=======
   crossUltraSparcLinux = mapTestOnCross crossSystem basic;
->>>>>>> 5b90cc5b
 })