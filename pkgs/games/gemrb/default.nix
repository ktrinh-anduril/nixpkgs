{ lib
, stdenv
, fetchFromGitHub
, cmake
, SDL2
, SDL2_mixer
, freetype
, libGL
, libiconv
, libpng
, libvlc
, libvorbis
, openal
, python2 # 0.9.0 crashes after character generation with py3, so stick to py2 for now
, zlib
}:

let
  # the GLES backend on rpi is untested as I don't have the hardware
  backend =
    if (stdenv.isx86_32 || stdenv.isx86_64) then "OpenGL" else "GLES";

in
stdenv.mkDerivation rec {
  pname = "gemrb";
<<<<<<< HEAD
  version = "0.8.8";
=======
  version = "0.9.0";
>>>>>>> 9332bcad

  src = fetchFromGitHub {
    owner = "gemrb";
    repo = "gemrb";
    rev = "v${version}";
<<<<<<< HEAD
    sha256 = "sha256-bUo+GP3r4jUjjo0FnDrif/5P2WpiIW0lJ96m+7goO/A=";
=======
    sha256 = "sha256-h/dNPY0QZ2m7aYgRla3r1E8APJqO99ePa2ABhhh3Aoc=";
>>>>>>> 9332bcad
  };

  buildInputs = [
    SDL2
    SDL2_mixer
    freetype
    libGL
    libiconv
    libpng
    libvlc
    libvorbis
    openal
    python2
    zlib
  ];

  nativeBuildInputs = [ cmake ];

<<<<<<< HEAD
  # TODO: add proper OpenGL support. We are currently (0.8.8) getting a shader
  # error on execution when enabled.
=======
  LIBVLC_INCLUDE_PATH = "${lib.getDev libvlc}/include";
  LIBVLC_LIBRARY_PATH = "${lib.getLib libvlc}/lib";

>>>>>>> 9332bcad
  cmakeFlags = [
    # use the Mesa drivers for video on ARM (harmless on x86)
    "-DDISABLE_VIDEOCORE=ON"
    "-DLAYOUT=opt"
    "-DOPENGL_BACKEND=${backend}"
    "-DOpenGL_GL_PREFERENCE=GLVND"
  ];

  postInstall = ''
    for s in 36 48 72 96 144; do
      install -Dm444 ../artwork/gemrb-logo-glow-''${s}px.png $out/share/icons/hicolor/''${s}x''${s}/gemrb.png
    done
    install -Dm444 ../artwork/gemrb-logo.png $out/share/icons/gemrb.png
  '';

  meta = with lib; {
    description = "A reimplementation of the Infinity Engine, used by games such as Baldur's Gate";
    longDescription = ''
      GemRB (Game engine made with pre-Rendered Background) is a portable
      open-source implementation of Bioware's Infinity Engine. It was written to
      support pseudo-3D role playing games based on the Dungeons & Dragons
      ruleset (Baldur's Gate and Icewind Dale series, Planescape: Torment).
    '';
    homepage = "https://gemrb.org/";
    license = licenses.gpl2Only;
    maintainers = with maintainers; [ peterhoeg ];
  };
}<|MERGE_RESOLUTION|>--- conflicted
+++ resolved
@@ -23,21 +23,13 @@
 in
 stdenv.mkDerivation rec {
   pname = "gemrb";
-<<<<<<< HEAD
-  version = "0.8.8";
-=======
   version = "0.9.0";
->>>>>>> 9332bcad
 
   src = fetchFromGitHub {
     owner = "gemrb";
     repo = "gemrb";
     rev = "v${version}";
-<<<<<<< HEAD
-    sha256 = "sha256-bUo+GP3r4jUjjo0FnDrif/5P2WpiIW0lJ96m+7goO/A=";
-=======
     sha256 = "sha256-h/dNPY0QZ2m7aYgRla3r1E8APJqO99ePa2ABhhh3Aoc=";
->>>>>>> 9332bcad
   };
 
   buildInputs = [
@@ -56,14 +48,9 @@
 
   nativeBuildInputs = [ cmake ];
 
-<<<<<<< HEAD
-  # TODO: add proper OpenGL support. We are currently (0.8.8) getting a shader
-  # error on execution when enabled.
-=======
   LIBVLC_INCLUDE_PATH = "${lib.getDev libvlc}/include";
   LIBVLC_LIBRARY_PATH = "${lib.getLib libvlc}/lib";
 
->>>>>>> 9332bcad
   cmakeFlags = [
     # use the Mesa drivers for video on ARM (harmless on x86)
     "-DDISABLE_VIDEOCORE=ON"
