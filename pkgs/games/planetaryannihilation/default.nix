{ stdenv, config, fetchurl, patchelf, makeWrapper, gtk, glib, udev, alsaLib, atk
, nspr, fontconfig, cairo, pango, nss, freetype, gnome3, gdk_pixbuf, curl, systemd, xorg }:

# TODO: use dynamic attributes once Nix 1.7 is out
assert ((config.planetary_annihilation or null).url or null) != null;
assert ((config.planetary_annihilation or null).sha256 or null) != null;

/* to setup:
 $ cat ~/.nixpkgs/config.nix
 {
  planetary_annihilation = {
    url = "file:///home/user/PA_Linux_62857.tar.bz2";
    sha256 = "0imi3k5144dsn3ka9khx3dj76klkw46ga7m6rddqjk4yslwabh3k";
  };
}
*/

stdenv.mkDerivation {
  name = "planetary-annihalation";

  src = fetchurl {
    inherit (config.planetary_annihilation) url sha256;
  };

  buildInputs = [ patchelf makeWrapper ];
 
  installPhase = ''
    mkdir -p $out/{bin,lib}

    cp -R * $out/
    mv $out/*.so $out/lib
    ln -s $out/PA $out/bin/PA

    ln -s ${systemd}/lib/libudev.so.1 $out/lib/libudev.so.0

    patchelf --set-interpreter "$(cat $NIX_CC/nix-support/dynamic-linker)" "$out/PA"
<<<<<<< HEAD
    patchelf --set-interpreter "$(cat $NIX_CC/nix-support/dynamic-linker)" --set-rpath "${stdenv.lib.makeLibraryPath [ stdenv.cc.cc xlibs.libXdamage xorg.libXfixes gtk glib stdenv.glibc "$out" xlibs.libXext pango udev xlibs.libX11 xlibs.libXcomposite alsaLib atk nspr fontconfig cairo pango nss freetype gnome3.gconf gdk_pixbuf xlibs.libXrender ]}:{stdenv.cc.cc}/lib64:${stdenv.glibc.out}/lib64" "$out/host/CoherentUI_Host" 

    wrapProgram $out/PA --prefix LD_LIBRARY_PATH : "${stdenv.lib.makeLibraryPath [ stdenv.cc.cc stdenv.glibc xlibs.libX11 xlibs.libXcursor gtk glib curl "$out" ]}:${stdenv.cc.cc}/lib64:${stdenv.glibc.out}/lib64"

    for f in $out/lib/*; do
      patchelf --set-rpath "${stdenv.lib.makeLibraryPath [ stdenv.cc.cc curl xlibs.libX11 stdenv.glibc xlibs.libXcursor "$out" ]}:${stdenv.cc.cc}/lib64:${stdenv.glibc.out}/lib64" $f
=======
    patchelf --set-interpreter "$(cat $NIX_CC/nix-support/dynamic-linker)" --set-rpath "${stdenv.lib.makeLibraryPath [ stdenv.cc.cc xorg.libXdamage xorg.libXfixes gtk glib stdenv.glibc "$out" xorg.libXext pango udev xorg.libX11 xorg.libXcomposite alsaLib atk nspr fontconfig cairo pango nss freetype gnome3.gconf gdk_pixbuf xorg.libXrender ]}:{stdenv.cc.cc}/lib64:${stdenv.glibc}/lib64" "$out/host/CoherentUI_Host" 

    wrapProgram $out/PA --prefix LD_LIBRARY_PATH : "${stdenv.lib.makeLibraryPath [ stdenv.cc.cc stdenv.glibc xorg.libX11 xorg.libXcursor gtk glib curl "$out" ]}:${stdenv.cc.cc}/lib64:${stdenv.glibc}/lib64"

    for f in $out/lib/*; do
      patchelf --set-rpath "${stdenv.lib.makeLibraryPath [ stdenv.cc.cc curl xorg.libX11 stdenv.glibc xorg.libXcursor "$out" ]}:${stdenv.cc.cc}/lib64:${stdenv.glibc}/lib64" $f
>>>>>>> 33373d93
    done
  '';

  meta = with stdenv.lib; {
    homepage = http://www.uberent.com/pa/;
    description = "next-generation RTS that takes the genre to a planetary scale";
    license = stdenv.lib.licenses.unfree;
    platforms = platforms.linux;
    maintainers = [ maintainers.iElectric ];
  };
}<|MERGE_RESOLUTION|>--- conflicted
+++ resolved
@@ -34,21 +34,12 @@
     ln -s ${systemd}/lib/libudev.so.1 $out/lib/libudev.so.0
 
     patchelf --set-interpreter "$(cat $NIX_CC/nix-support/dynamic-linker)" "$out/PA"
-<<<<<<< HEAD
-    patchelf --set-interpreter "$(cat $NIX_CC/nix-support/dynamic-linker)" --set-rpath "${stdenv.lib.makeLibraryPath [ stdenv.cc.cc xlibs.libXdamage xorg.libXfixes gtk glib stdenv.glibc "$out" xlibs.libXext pango udev xlibs.libX11 xlibs.libXcomposite alsaLib atk nspr fontconfig cairo pango nss freetype gnome3.gconf gdk_pixbuf xlibs.libXrender ]}:{stdenv.cc.cc}/lib64:${stdenv.glibc.out}/lib64" "$out/host/CoherentUI_Host" 
-
-    wrapProgram $out/PA --prefix LD_LIBRARY_PATH : "${stdenv.lib.makeLibraryPath [ stdenv.cc.cc stdenv.glibc xlibs.libX11 xlibs.libXcursor gtk glib curl "$out" ]}:${stdenv.cc.cc}/lib64:${stdenv.glibc.out}/lib64"
-
-    for f in $out/lib/*; do
-      patchelf --set-rpath "${stdenv.lib.makeLibraryPath [ stdenv.cc.cc curl xlibs.libX11 stdenv.glibc xlibs.libXcursor "$out" ]}:${stdenv.cc.cc}/lib64:${stdenv.glibc.out}/lib64" $f
-=======
     patchelf --set-interpreter "$(cat $NIX_CC/nix-support/dynamic-linker)" --set-rpath "${stdenv.lib.makeLibraryPath [ stdenv.cc.cc xorg.libXdamage xorg.libXfixes gtk glib stdenv.glibc "$out" xorg.libXext pango udev xorg.libX11 xorg.libXcomposite alsaLib atk nspr fontconfig cairo pango nss freetype gnome3.gconf gdk_pixbuf xorg.libXrender ]}:{stdenv.cc.cc}/lib64:${stdenv.glibc}/lib64" "$out/host/CoherentUI_Host" 
 
     wrapProgram $out/PA --prefix LD_LIBRARY_PATH : "${stdenv.lib.makeLibraryPath [ stdenv.cc.cc stdenv.glibc xorg.libX11 xorg.libXcursor gtk glib curl "$out" ]}:${stdenv.cc.cc}/lib64:${stdenv.glibc}/lib64"
 
     for f in $out/lib/*; do
       patchelf --set-rpath "${stdenv.lib.makeLibraryPath [ stdenv.cc.cc curl xorg.libX11 stdenv.glibc xorg.libXcursor "$out" ]}:${stdenv.cc.cc}/lib64:${stdenv.glibc}/lib64" $f
->>>>>>> 33373d93
     done
   '';
 
