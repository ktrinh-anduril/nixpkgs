{ stdenv, fetchurl, cmake, fetchpatch
, curl, openssl, zlib
, libiconv
, version, sha256, ...
}:

with stdenv.lib;

stdenv.mkDerivation {
  pname = "mariadb-connector-c";
  inherit version;

  src = fetchurl {
    urls = [
      "https://downloads.mariadb.org/f/connector-c-${version}/mariadb-connector-c-${version}-src.tar.gz"
      "https://downloads.mariadb.com/Connectors/c/connector-c-${version}/mariadb-connector-c-${version}-src.tar.gz"
    ];
    inherit sha256;
  };

<<<<<<< HEAD
  patches = [
=======
  patches = stdenv.lib.optionals stdenv.isDarwin [
>>>>>>> d901b961
    (fetchpatch {
      url = "https://github.com/MariaDB/mariadb-connector-c/commit/ee91b2c98a63acb787114dee4f2694e154630928.patch";
      sha256 = "05mlyv20kzn9bax4byv2ph1cf42541fcl1zcqzbfwqmynnisvdah";
    })
  ];

  cmakeFlags = [
    "-DMARIADB_UNIX_ADDR=/run/mysqld/mysqld.sock"
    "-DWITH_CURL=ON"
    "-DWITH_EXTERNAL_ZLIB=ON"
    "-DWITH_MYSQLCOMPAT=ON"
  ];

  # The cmake setup-hook uses $out/lib by default, this is not the case here.
  preConfigure = optionalString stdenv.isDarwin ''
    cmakeFlagsArray+=("-DCMAKE_INSTALL_NAME_DIR=$out/lib/mariadb")
  '';

  nativeBuildInputs = [ cmake ];
  propagatedBuildInputs = [ curl openssl zlib ];
  buildInputs = [ libiconv ];

  enableParallelBuilding = true;

  postFixup = ''
    ln -sv mariadb_config $out/bin/mysql_config
    ln -sv mariadb $out/lib/mysql
    ln -sv mariadb $out/include/mysql
    ln -sv mariadb_version.h $out/include/mariadb/mysql_version.h
  '';

  meta = {
    description = "Client library that can be used to connect to MySQL or MariaDB";
    license = licenses.lgpl21;
    maintainers = with maintainers; [ globin ];
    platforms = platforms.all;
  };
}<|MERGE_RESOLUTION|>--- conflicted
+++ resolved
@@ -18,11 +18,7 @@
     inherit sha256;
   };
 
-<<<<<<< HEAD
-  patches = [
-=======
   patches = stdenv.lib.optionals stdenv.isDarwin [
->>>>>>> d901b961
     (fetchpatch {
       url = "https://github.com/MariaDB/mariadb-connector-c/commit/ee91b2c98a63acb787114dee4f2694e154630928.patch";
       sha256 = "05mlyv20kzn9bax4byv2ph1cf42541fcl1zcqzbfwqmynnisvdah";
