{ lib, buildGoPackage, fetchurl, fetchFromGitHub, phantomjs2 }:

buildGoPackage rec {
<<<<<<< HEAD
  version = "5.1.1";
=======
  version = "5.1.2";
>>>>>>> 0fd655f3
  name = "grafana-${version}";
  goPackagePath = "github.com/grafana/grafana";

  src = fetchFromGitHub {
    rev = "v${version}";
    owner = "grafana";
    repo = "grafana";
<<<<<<< HEAD
    sha256 = "0b8i293bfxyblfqwxpb1dkgva95f0bljpvp27j4l4hmjm2g8bpd9";
=======
    sha256 = "0iw0mr6m99z6vy9mz9fdhmn4fxi359n3ns71bm5a71np8lf4qs36";
>>>>>>> 0fd655f3
  };

  srcStatic = fetchurl {
    url = "https://grafana-releases.s3.amazonaws.com/release/grafana-${version}.linux-x64.tar.gz";
<<<<<<< HEAD
    sha256 = "0kyfyxcj2yy9v1in6h6kh6sl5p7m03g643qpjriplwwa93bdmk8k";
=======
    sha256 = "18bqmvyfjkvkrdbxa989aa6c7ri3b4wdb7ai543hiaz00s9mnpzm";
>>>>>>> 0fd655f3
  };

  preBuild = "export GOPATH=$GOPATH:$NIX_BUILD_TOP/go/src/${goPackagePath}/Godeps/_workspace";
  postInstall = ''
    tar -xvf $srcStatic
    mkdir -p $bin/share/grafana
    mv grafana-*/{public,conf,tools} $bin/share/grafana/
    ln -sf ${phantomjs2}/bin/phantomjs $bin/share/grafana/tools/phantomjs/phantomjs
  '';

  meta = with lib; {
    description = "Gorgeous metric viz, dashboards & editors for Graphite, InfluxDB & OpenTSDB";
    license = licenses.asl20;
    homepage = https://grafana.org/;
    maintainers = with maintainers; [ offline fpletz willibutz ];
    platforms = platforms.linux;
  };
}<|MERGE_RESOLUTION|>--- conflicted
+++ resolved
@@ -1,11 +1,7 @@
 { lib, buildGoPackage, fetchurl, fetchFromGitHub, phantomjs2 }:
 
 buildGoPackage rec {
-<<<<<<< HEAD
-  version = "5.1.1";
-=======
   version = "5.1.2";
->>>>>>> 0fd655f3
   name = "grafana-${version}";
   goPackagePath = "github.com/grafana/grafana";
 
@@ -13,20 +9,12 @@
     rev = "v${version}";
     owner = "grafana";
     repo = "grafana";
-<<<<<<< HEAD
-    sha256 = "0b8i293bfxyblfqwxpb1dkgva95f0bljpvp27j4l4hmjm2g8bpd9";
-=======
     sha256 = "0iw0mr6m99z6vy9mz9fdhmn4fxi359n3ns71bm5a71np8lf4qs36";
->>>>>>> 0fd655f3
   };
 
   srcStatic = fetchurl {
     url = "https://grafana-releases.s3.amazonaws.com/release/grafana-${version}.linux-x64.tar.gz";
-<<<<<<< HEAD
-    sha256 = "0kyfyxcj2yy9v1in6h6kh6sl5p7m03g643qpjriplwwa93bdmk8k";
-=======
     sha256 = "18bqmvyfjkvkrdbxa989aa6c7ri3b4wdb7ai543hiaz00s9mnpzm";
->>>>>>> 0fd655f3
   };
 
   preBuild = "export GOPATH=$GOPATH:$NIX_BUILD_TOP/go/src/${goPackagePath}/Godeps/_workspace";
