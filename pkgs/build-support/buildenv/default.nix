--- conflicted
+++ resolved
@@ -38,16 +38,6 @@
 }:
 
 runCommand name
-<<<<<<< HEAD
-  rec { inherit manifest ignoreCollisions passthru pathsToLink extraPrefix postBuild buildInputs;
-        pkgs = builtins.toJSON (map (drv: {
-          paths = [ drv ]; # FIXME: handle multiple outputs
-          priority = drv.meta.priority or 5;
-        }) paths);
-        preferLocalBuild = true;
-        # XXX: The size is somewhat arbitrary
-        passAsFile = if builtins.stringLength pkgs >= 128*1024 then [ "pkgs" ] else null;
-=======
   { inherit manifest ignoreCollisions passthru pathsToLink extraPrefix postBuild buildInputs;
     pkgs = builtins.toJSON (map (drv: {
       paths =
@@ -56,7 +46,8 @@
       priority = drv.meta.priority or 5;
     }) paths);
     preferLocalBuild = true;
->>>>>>> a7d573f2
+    # XXX: The size is somewhat arbitrary
+    passAsFile = if builtins.stringLength pkgs >= 128*1024 then [ "pkgs" ] else null;
   }
   ''
     ${perl}/bin/perl -w ${./builder.pl}
