<section xmlns="http://docbook.org/ns/docbook" xmlns:xlink="http://www.w3.org/1999/xlink" xml:id="sec-release-21.11">
  <title>Release 21.11 (“?”, 2021.11/??)</title>
  <para>
    In addition to numerous new and upgraded packages, this release has
    the following highlights:
  </para>
  <itemizedlist spacing="compact">
    <listitem>
      <para>
        Support is planned until the end of June 2022, handing over to
        22.05.
      </para>
    </listitem>
  </itemizedlist>
  <section xml:id="sec-release-21.11-highlights">
    <title>Highlights</title>
    <itemizedlist>
      <listitem>
        <para>
          PHP now defaults to PHP 8.0, updated from 7.4.
        </para>
      </listitem>
      <listitem>
        <para>
          kOps now defaults to 1.21.0, which uses containerd as the
          default runtime.
        </para>
      </listitem>
      <listitem>
        <para>
          <literal>python3</literal> now defaults to Python 3.9, updated
          from Python 3.8.
        </para>
      </listitem>
      <listitem>
        <para>
          PostgreSQL now defaults to major version 13.
        </para>
      </listitem>
    </itemizedlist>
  </section>
  <section xml:id="sec-release-21.11-new-services">
    <title>New Services</title>
    <itemizedlist>
      <listitem>
        <para>
          <link xlink:href="https://digint.ch/btrbk/index.html">btrbk</link>,
          a backup tool for btrfs subvolumes, taking advantage of btrfs
          specific capabilities to create atomic snapshots and transfer
          them incrementally to your backup locations. Available as
          <link xlink:href="options.html#opt-services.brtbk.instances">services.btrbk</link>.
        </para>
      </listitem>
      <listitem>
        <para>
          <link xlink:href="https://github.com/xrelkd/clipcat/">clipcat</link>,
          an X11 clipboard manager written in Rust. Available at
          [services.clipcat](options.html#o pt-services.clipcat.enable).
        </para>
      </listitem>
      <listitem>
        <para>
          <link xlink:href="https://github.com/maxmind/geoipupdate">geoipupdate</link>,
          a GeoIP database updater from MaxMind. Available as
          <link xlink:href="options.html#opt-services.geoipupdate.enable">services.geoipupdate</link>.
        </para>
      </listitem>
      <listitem>
        <para>
          <link xlink:href="https://www.isc.org/kea/">Kea</link>, ISCs
          2nd generation DHCP and DDNS server suite. Available at
          <link xlink:href="options.html#opt-services.kea">services.kea</link>.
        </para>
      </listitem>
      <listitem>
        <para>
          <link xlink:href="https://sr.ht">sourcehut</link>, a
          collection of tools useful for software development. Available
          as
          <link xlink:href="options.html#opt-services.sourcehut.enable">services.sourcehut</link>.
        </para>
      </listitem>
      <listitem>
        <para>
          <link xlink:href="https://download.pureftpd.org/pub/ucarp/README">ucarp</link>,
          an userspace implementation of the Common Address Redundancy
          Protocol (CARP). Available as
          <link xlink:href="options.html#opt-networking.ucarp.enable">networking.ucarp</link>.
        </para>
      </listitem>
      <listitem>
        <para>
          Users of flashrom should migrate to
          <link xlink:href="options.html#opt-programs.flashrom.enable">programs.flashrom.enable</link>
          and add themselves to the <literal>flashrom</literal> group to
          be able to access programmers supported by flashrom.
        </para>
      </listitem>
      <listitem>
        <para>
          <link xlink:href="https://vikunja.io">vikunja</link>, a to-do
          list app. Available as
          <link linkend="opt-services.vikunja.enable">services.vikunja</link>.
        </para>
      </listitem>
      <listitem>
        <para>
          <link xlink:href="https://www.snapraid.it/">snapraid</link>, a
          backup program for disk arrays. Available as
          <link linkend="opt-snapraid.enable">snapraid</link>.
        </para>
      </listitem>
      <listitem>
        <para>
          <link xlink:href="https://github.com/hockeypuck/hockeypuck">Hockeypuck</link>,
          a OpenPGP Key Server. Available as
          <link linkend="opt-services.hockeypuck.enable">services.hockeypuck</link>.
        </para>
      </listitem>
      <listitem>
        <para>
          <link xlink:href="https://github.com/buildkite/buildkite-agent-metrics">buildkite-agent-metrics</link>,
          a command-line tool for collecting Buildkite agent metrics,
          now has a Prometheus exporter available as
          <link linkend="opt-services.prometheus.exporters.buildkite-agent.enable">services.prometheus.exporters.buildkite-agent</link>.
        </para>
      </listitem>
      <listitem>
        <para>
          <link xlink:href="https://github.com/prometheus/influxdb_exporter">influxdb-exporter</link>
          a Prometheus exporter that exports metrics received on an
          InfluxDB compatible endpoint is now available as
          <link linkend="opt-services.prometheus.exporters.influxdb.enable">services.prometheus.exporters.influxdb</link>.
        </para>
      </listitem>
      <listitem>
        <para>
          <link xlink:href="https://github.com/matrix-discord/mx-puppet-discord">mx-puppet-discord</link>,
          a discord puppeting bridge for matrix. Available as
          <link linkend="opt-services.mx-puppet-discord.enable">services.mx-puppet-discord</link>.
        </para>
      </listitem>
      <listitem>
        <para>
          <link xlink:href="https://www.meshcommander.com/meshcentral2/overview">MeshCentral</link>,
          a remote administration service (<quote>TeamViewer but
          self-hosted and with more features</quote>) is now available
          with a package and a module:
          <link linkend="opt-services.meshcentral.enable">services.meshcentral.enable</link>
        </para>
      </listitem>
      <listitem>
        <para>
          <link xlink:href="https://github.com/Arksine/moonraker">moonraker</link>,
          an API web server for Klipper. Available as
          <link linkend="opt-services.moonraker.enable">moonraker</link>.
        </para>
      </listitem>
      <listitem>
        <para>
          <link xlink:href="https://github.com/influxdata/influxdb">influxdb2</link>,
          a Scalable datastore for metrics, events, and real-time
          analytics. Available as
          <link linkend="opt-services.influxdb2.enable">services.influxdb2</link>.
        </para>
      </listitem>
      <listitem>
        <para>
          <link xlink:href="https://posativ.org/isso/">isso</link>, a
          commenting server similar to Disqus. Available as
          <link linkend="opt-services.isso.enable">isso</link>
        </para>
      </listitem>
    </itemizedlist>
    <itemizedlist spacing="compact">
      <listitem>
        <para>
          <link xlink:href="https://www.navidrome.org/">navidrome</link>,
          a personal music streaming server with subsonic-compatible
          api. Available as
          <link linkend="opt-services.navidrome.enable">navidrome</link>.
        </para>
      </listitem>
    </itemizedlist>
    <itemizedlist>
      <listitem>
        <para>
          <link xlink:href="https://docs.fluidd.xyz/">fluidd</link>, a
          Klipper web interface for managing 3d printers using
          moonraker. Available as
          <link linkend="opt-services.fluidd.enable">fluidd</link>.
        </para>
      </listitem>
      <listitem>
        <para>
          <link xlink:href="https://github.com/earnestly/sx">sx</link>,
          a simple alternative to both xinit and startx for starting a
          Xorg server. Available as
          <link linkend="opt-services.xserver.displayManager.sx.enable">services.xserver.displayManager.sx</link>
        </para>
      </listitem>
      <listitem>
        <para>
          <link xlink:href="https://postfixadmin.sourceforge.io/">postfixadmin</link>,
          a web based virtual user administration interface for Postfix
          mail servers. Available as
          <link linkend="opt-services.postfixadmin.enable">postfixadmin</link>.
        </para>
      </listitem>
    </itemizedlist>
  </section>
  <section xml:id="sec-release-21.11-incompatibilities">
    <title>Backward Incompatibilities</title>
    <itemizedlist>
      <listitem>
        <para>
          The <literal>paperless</literal> module and package have been
          removed. All users should migrate to the successor
          <literal>paperless-ng</literal> instead. The Paperless project
          <link xlink:href="https://github.com/the-paperless-project/paperless/commit/9b0063c9731f7c5f65b1852cb8caff97f5e40ba4">has
          been archived</link> and advises all users to use
          <literal>paperless-ng</literal> instead.
        </para>
        <para>
          Users can use the <literal>services.paperless-ng</literal>
          module as a replacement while noting the following
          incompatibilities:
        </para>
        <itemizedlist spacing="compact">
          <listitem>
            <para>
              <literal>services.paperless.ocrLanguages</literal> has no
              replacement. Users should migrate to
              <link xlink:href="options.html#opt-services.paperless-ng.extraConfig"><literal>services.paperless-ng.extraConfig</literal></link>
              instead:
            </para>
          </listitem>
        </itemizedlist>
        <programlisting language="bash">
{
  services.paperless-ng.extraConfig = {
    # Provide languages as ISO 639-2 codes
    # separated by a plus (+) sign.
    # https://en.wikipedia.org/wiki/List_of_ISO_639-2_codes
    PAPERLESS_OCR_LANGUAGE = &quot;deu+eng+jpn&quot;; # German &amp; English &amp; Japanse
  };
}
</programlisting>
        <itemizedlist>
          <listitem>
            <para>
              If you previously specified
              <literal>PAPERLESS_CONSUME_MAIL_*</literal> settings in
              <literal>services.paperless.extraConfig</literal> you
              should remove those options now. You now
              <emphasis>must</emphasis> define those settings in the
              admin interface of paperless-ng.
            </para>
          </listitem>
          <listitem>
            <para>
              Option <literal>services.paperless.manage</literal> no
              longer exists. Use the script at
              <literal>${services.paperless-ng.dataDir}/paperless-ng-manage</literal>
              instead. Note that this script only exists after the
              <literal>paperless-ng</literal> service has been started
              at least once.
            </para>
          </listitem>
          <listitem>
            <para>
              After switching to the new system configuration you should
              run the Django management command to reindex your
              documents and optionally create a user, if you don’t have
              one already.
            </para>
            <para>
              To do so, enter the data directory (the value of
              <literal>services.paperless-ng.dataDir</literal>,
              <literal>/var/lib/paperless</literal> by default), switch
              to the paperless user and execute the management command
              like below:
            </para>
            <programlisting>
$ cd /var/lib/paperless
$ su paperless -s /bin/sh
$ ./paperless-ng-manage document_index reindex
# if not already done create a user account, paperless-ng requires a login
$ ./paperless-ng-manage createsuperuser
Username (leave blank to use 'paperless'): my-user-name
Email address: me@example.com
Password: **********
Password (again): **********
Superuser created successfully.
</programlisting>
          </listitem>
        </itemizedlist>
      </listitem>
      <listitem>
        <para>
          The <literal>staticjinja</literal> package has been upgraded
          from 1.0.4 to 4.1.0
        </para>
      </listitem>
      <listitem>
        <para>
          The <literal>erigon</literal> ethereum node has moved to a new
          database format in <literal>2021-05-04</literal>, and requires
          a full resync
        </para>
      </listitem>
      <listitem>
        <para>
          <literal>services.geoip-updater</literal> was broken and has
          been replaced by
          <link xlink:href="options.html#opt-services.geoipupdate.enable">services.geoipupdate</link>.
        </para>
      </listitem>
      <listitem>
        <para>
          PHP 7.3 is no longer supported due to upstream not supporting
          this version for the entire lifecycle of the 21.11 release.
        </para>
      </listitem>
      <listitem>
        <para>
          Those making use of <literal>buildBazelPackage</literal> will
          need to regenerate the fetch hashes (preferred), or set
          <literal>fetchConfigured = false;</literal>.
        </para>
      </listitem>
      <listitem>
        <para>
          <literal>consul</literal> was upgraded to a new major release
          with breaking changes, see
          <link xlink:href="https://github.com/hashicorp/consul/releases/tag/v1.10.0">upstream
          changelog</link>.
        </para>
      </listitem>
      <listitem>
        <para>
          fsharp41 has been removed in preference to use the latest
          dotnet-sdk
        </para>
      </listitem>
      <listitem>
        <para>
          The following F#-related packages have been removed for being
          unmaintaned. Please use <literal>fetchNuGet</literal> for
          specific packages.
        </para>
        <itemizedlist spacing="compact">
          <listitem>
            <para>
              ExtCore
            </para>
          </listitem>
          <listitem>
            <para>
              Fake
            </para>
          </listitem>
          <listitem>
            <para>
              Fantomas
            </para>
          </listitem>
          <listitem>
            <para>
              FsCheck
            </para>
          </listitem>
          <listitem>
            <para>
              FsCheck262
            </para>
          </listitem>
          <listitem>
            <para>
              FsCheckNunit
            </para>
          </listitem>
          <listitem>
            <para>
              FSharpAutoComplete
            </para>
          </listitem>
          <listitem>
            <para>
              FSharpCompilerCodeDom
            </para>
          </listitem>
          <listitem>
            <para>
              FSharpCompilerService
            </para>
          </listitem>
          <listitem>
            <para>
              FSharpCompilerTools
            </para>
          </listitem>
          <listitem>
            <para>
              FSharpCore302
            </para>
          </listitem>
          <listitem>
            <para>
              FSharpCore3125
            </para>
          </listitem>
          <listitem>
            <para>
              FSharpCore4001
            </para>
          </listitem>
          <listitem>
            <para>
              FSharpCore4117
            </para>
          </listitem>
          <listitem>
            <para>
              FSharpData
            </para>
          </listitem>
          <listitem>
            <para>
              FSharpData225
            </para>
          </listitem>
          <listitem>
            <para>
              FSharpDataSQLProvider
            </para>
          </listitem>
          <listitem>
            <para>
              FSharpFormatting
            </para>
          </listitem>
          <listitem>
            <para>
              FsLexYacc
            </para>
          </listitem>
          <listitem>
            <para>
              FsLexYacc706
            </para>
          </listitem>
          <listitem>
            <para>
              FsLexYaccRuntime
            </para>
          </listitem>
          <listitem>
            <para>
              FsPickler
            </para>
          </listitem>
          <listitem>
            <para>
              FsUnit
            </para>
          </listitem>
          <listitem>
            <para>
              Projekt
            </para>
          </listitem>
          <listitem>
            <para>
              Suave
            </para>
          </listitem>
          <listitem>
            <para>
              UnionArgParser
            </para>
          </listitem>
          <listitem>
            <para>
              ExcelDnaRegistration
            </para>
          </listitem>
          <listitem>
            <para>
              MathNetNumerics
            </para>
          </listitem>
        </itemizedlist>
      </listitem>
      <listitem>
        <para>
          <literal>programs.x2goserver</literal> is now
          <literal>services.x2goserver</literal>
        </para>
      </listitem>
      <listitem>
        <para>
          The following dotnet-related packages have been removed for
          being unmaintaned. Please use <literal>fetchNuGet</literal>
          for specific packages.
        </para>
        <itemizedlist spacing="compact">
          <listitem>
            <para>
              Autofac
            </para>
          </listitem>
          <listitem>
            <para>
              SystemValueTuple
            </para>
          </listitem>
          <listitem>
            <para>
              MicrosoftDiaSymReader
            </para>
          </listitem>
          <listitem>
            <para>
              MicrosoftDiaSymReaderPortablePdb
            </para>
          </listitem>
          <listitem>
            <para>
              SystemCollectionsImmutable
            </para>
          </listitem>
          <listitem>
            <para>
              SystemCollectionsImmutable131
            </para>
          </listitem>
          <listitem>
            <para>
              SystemReflectionMetadata
            </para>
          </listitem>
          <listitem>
            <para>
              NUnit350
            </para>
          </listitem>
          <listitem>
            <para>
              Deedle
            </para>
          </listitem>
          <listitem>
            <para>
              ExcelDna
            </para>
          </listitem>
          <listitem>
            <para>
              GitVersionTree
            </para>
          </listitem>
          <listitem>
            <para>
              NDeskOptions
            </para>
          </listitem>
        </itemizedlist>
      </listitem>
    </itemizedlist>
    <itemizedlist>
      <listitem>
        <para>
          The <literal>antlr</literal> package now defaults to the 4.x
          release instead of the old 2.7.7 version.
        </para>
      </listitem>
      <listitem>
        <para>
          The <literal>pulseeffects</literal> package updated to
          <link xlink:href="https://github.com/wwmm/easyeffects/releases/tag/v6.0.0">version
          4.x</link> and renamed to <literal>easyeffects</literal>.
        </para>
      </listitem>
      <listitem>
        <para>
          The <literal>libwnck</literal> package now defaults to the 3.x
          release instead of the old 2.31.0 version.
        </para>
      </listitem>
      <listitem>
        <para>
          The <literal>bitwarden_rs</literal> packages and modules were
          renamed to <literal>vaultwarden</literal>
          <link xlink:href="https://github.com/dani-garcia/vaultwarden/discussions/1642">following
          upstream</link>. More specifically,
        </para>
        <itemizedlist>
          <listitem>
            <para>
              <literal>pkgs.bitwarden_rs</literal>,
              <literal>pkgs.bitwarden_rs-sqlite</literal>,
              <literal>pkgs.bitwarden_rs-mysql</literal> and
              <literal>pkgs.bitwarden_rs-postgresql</literal> were
              renamed to <literal>pkgs.vaultwarden</literal>,
              <literal>pkgs.vaultwarden-sqlite</literal>,
              <literal>pkgs.vaultwarden-mysql</literal> and
              <literal>pkgs.vaultwarden-postgresql</literal>,
              respectively.
            </para>
            <itemizedlist spacing="compact">
              <listitem>
                <para>
                  Old names are preserved as aliases for backwards
                  compatibility, but may be removed in the future.
                </para>
              </listitem>
              <listitem>
                <para>
                  The <literal>bitwarden_rs</literal> executable was
                  also renamed to <literal>vaultwarden</literal> in all
                  packages.
                </para>
              </listitem>
            </itemizedlist>
          </listitem>
          <listitem>
            <para>
              <literal>pkgs.bitwarden_rs-vault</literal> was renamed to
              <literal>pkgs.vaultwarden-vault</literal>.
            </para>
            <itemizedlist spacing="compact">
              <listitem>
                <para>
                  <literal>pkgs.bitwarden_rs-vault</literal> is
                  preserved as an alias for backwards compatibility, but
                  may be removed in the future.
                </para>
              </listitem>
              <listitem>
                <para>
                  The static files were moved from
                  <literal>/usr/share/bitwarden_rs</literal> to
                  <literal>/usr/share/vaultwarden</literal>.
                </para>
              </listitem>
            </itemizedlist>
          </listitem>
          <listitem>
            <para>
              The <literal>services.bitwarden_rs</literal> config module
              was renamed to <literal>services.vaultwarden</literal>.
            </para>
            <itemizedlist spacing="compact">
              <listitem>
                <para>
                  <literal>services.bitwarden_rs</literal> is preserved
                  as an alias for backwards compatibility, but may be
                  removed in the future.
                </para>
              </listitem>
            </itemizedlist>
          </listitem>
          <listitem>
            <para>
              <literal>systemd.services.bitwarden_rs</literal>,
              <literal>systemd.services.backup-bitwarden_rs</literal>
              and <literal>systemd.timers.backup-bitwarden_rs</literal>
              were renamed to
              <literal>systemd.services.vaultwarden</literal>,
              <literal>systemd.services.backup-vaultwarden</literal> and
              <literal>systemd.timers.backup-vaultwarden</literal>,
              respectively.
            </para>
            <itemizedlist spacing="compact">
              <listitem>
                <para>
                  Old names are preserved as aliases for backwards
                  compatibility, but may be removed in the future.
                </para>
              </listitem>
            </itemizedlist>
          </listitem>
          <listitem>
            <para>
              <literal>users.users.bitwarden_rs</literal> and
              <literal>users.groups.bitwarden_rs</literal> were renamed
              to <literal>users.users.vaultwarden</literal> and
              <literal>users.groups.vaultwarden</literal>, respectively.
            </para>
          </listitem>
          <listitem>
            <para>
              The data directory remains located at
              <literal>/var/lib/bitwarden_rs</literal>, for backwards
              compatibility.
            </para>
          </listitem>
        </itemizedlist>
      </listitem>
    </itemizedlist>
    <itemizedlist>
      <listitem>
        <para>
          <literal>yggdrasil</literal> was upgraded to a new major
          release with breaking changes, see
          <link xlink:href="https://github.com/yggdrasil-network/yggdrasil-go/releases/tag/v0.4.0">upstream
          changelog</link>.
        </para>
      </listitem>
      <listitem>
        <para>
          <literal>icingaweb2</literal> was upgraded to a new release
          which requires a manual database upgrade, see
          <link xlink:href="https://github.com/Icinga/icingaweb2/releases/tag/v2.9.0">upstream
          changelog</link>.
        </para>
      </listitem>
      <listitem>
        <para>
          The <literal>isabelle</literal> package has been upgraded from
          2020 to 2021
        </para>
      </listitem>
      <listitem>
        <para>
          the <literal>mingw-64</literal> package has been upgraded from
          6.0.0 to 9.0.0
        </para>
      </listitem>
      <listitem>
        <para>
          <literal>tt-rss</literal> was upgraded to the commit on
          2021-06-21, which has breaking changes. If you use
          <literal>services.tt-rss.extraConfig</literal> you should
          migrate to the <literal>putenv</literal>-style configuration.
          See
          <link xlink:href="https://community.tt-rss.org/t/rip-config-php-hello-classes-config-php/4337">this
          Discourse post</link> in the tt-rss forums for more details.
        </para>
      </listitem>
      <listitem>
        <para>
          The following Visual Studio Code extensions were renamed to
          keep the naming convention uniform.
        </para>
        <itemizedlist spacing="compact">
          <listitem>
            <para>
              <literal>bbenoist.Nix</literal> -&gt;
              <literal>bbenoist.nix</literal>
            </para>
          </listitem>
          <listitem>
            <para>
              <literal>CoenraadS.bracket-pair-colorizer</literal> -&gt;
              <literal>coenraads.bracket-pair-colorizer</literal>
            </para>
          </listitem>
          <listitem>
            <para>
              <literal>golang.Go</literal> -&gt;
              <literal>golang.go</literal>
            </para>
          </listitem>
        </itemizedlist>
      </listitem>
      <listitem>
        <para>
          <literal>services.uptimed</literal> now uses
          <literal>/var/lib/uptimed</literal> as its stateDirectory
          instead of <literal>/var/spool/uptimed</literal>. Make sure to
          move all files to the new directory.
        </para>
      </listitem>
      <listitem>
        <para>
          Deprecated package aliases in <literal>emacs.pkgs.*</literal>
          have been removed. These aliases were remnants of the old
          Emacs package infrastructure. We now use exact upstream names
          wherever possible.
        </para>
      </listitem>
      <listitem>
        <para>
          <literal>programs.neovim.runtime</literal> switched to a
          <literal>linkFarm</literal> internally, making it impossible
          to use wildcards in the <literal>source</literal> argument.
        </para>
      </listitem>
      <listitem>
        <para>
          The <literal>openrazer</literal> and
          <literal>openrazer-daemon</literal> packages as well as the
          <literal>hardware.openrazer</literal> module now require users
          to be members of the <literal>openrazer</literal> group
          instead of <literal>plugdev</literal>. With this change, users
          no longer need be granted the entire set of
          <literal>plugdev</literal> group permissions, which can
          include permissions other than those required by
          <literal>openrazer</literal>. This is desirable from a
          security point of view. The setting
          <link xlink:href="options.html#opt-services.hardware.openrazer.users"><literal>harware.openrazer.users</literal></link>
          can be used to add users to the <literal>openrazer</literal>
          group.
        </para>
      </listitem>
      <listitem>
        <para>
          The fontconfig service’s dpi option has been removed.
          Fontconfig should use Xft settings by default so there’s no
          need to override one value in multiple places. The user can
          set DPI via ~/.Xresources properly, or at the system level per
          monitor, or as a last resort at the system level with
          <literal>services.xserver.dpi</literal>.
        </para>
      </listitem>
      <listitem>
        <para>
          The <literal>yambar</literal> package has been split into
          <literal>yambar</literal> and
          <literal>yambar-wayland</literal>, corresponding to the xorg
          and wayland backend respectively. Please switch to
          <literal>yambar-wayland</literal> if you are on wayland.
        </para>
      </listitem>
      <listitem>
        <para>
          The <literal>services.minio</literal> module gained an
          additional option <literal>consoleAddress</literal>, that
          configures the address and port the web UI is listening, it
          defaults to <literal>:9001</literal>. To be able to access the
          web UI this port needs to be opened in the firewall.
        </para>
      </listitem>
      <listitem>
        <para>
          The <literal>varnish</literal> package was upgraded from 6.3.x
          to 6.5.x. <literal>varnish60</literal> for the last LTS
          release is also still available.
        </para>
      </listitem>
      <listitem>
        <para>
          The <literal>kubernetes</literal> package was upgraded to
          1.22. The <literal>kubernetes.apiserver.kubeletHttps</literal>
          option was removed and HTTPS is always used.
        </para>
      </listitem>
      <listitem>
        <para>
          The attribute <literal>linuxPackages_latest_hardened</literal>
          was dropped because the hardened patches lag behind the
          upstream kernel which made version bumps harder. If you want
          to use a hardened kernel, please pin it explicitly with a
          versioned attribute such as
          <literal>linuxPackages_5_10_hardened</literal>.
        </para>
      </listitem>
      <listitem>
        <para>
          The <literal>nomad</literal> package now defaults to a 1.1.x
          release instead of 1.0.x
        </para>
      </listitem>
      <listitem>
        <para>
          If <literal>exfat</literal> is included in
          <literal>boot.supportedFilesystems</literal> and when using
          kernel 5.7 or later, the <literal>exfatprogs</literal>
          user-space utilities are used instead of
          <literal>exfat</literal>.
        </para>
      </listitem>
    </itemizedlist>
  </section>
  <section xml:id="sec-release-21.11-notable-changes">
    <title>Other Notable Changes</title>
    <itemizedlist>
      <listitem>
        <para>
          The linux kernel package infrastructure was moved out of
          <literal>all-packages.nix</literal>, and restructured. Linux
          related functions and attributes now live under the
          <literal>pkgs.linuxKernel</literal> attribute set. In
          particular the versioned <literal>linuxPackages_*</literal>
          package sets (such as <literal>linuxPackages_5_4</literal>)
          and kernels from <literal>pkgs</literal> were moved there and
          now live under <literal>pkgs.linuxKernel.packages.*</literal>.
          The unversioned ones (such as
          <literal>linuxPackages_latest</literal>) remain untouched.
        </para>
      </listitem>
      <listitem>
        <para>
          The setting
          <link xlink:href="options.html#opt-services.openssh.logLevel"><literal>services.openssh.logLevel</literal></link>
          <literal>&quot;VERBOSE&quot;</literal>
          <literal>&quot;INFO&quot;</literal>. This brings NixOS in line
          with upstream and other Linux distributions, and reduces log
          spam on servers due to bruteforcing botnets.
        </para>
        <para>
          However, if
          <link xlink:href="options.html#opt-services.fail2ban.enable"><literal>services.fail2ban.enable</literal></link>
          is <literal>true</literal>, the <literal>fail2ban</literal>
          will override the verbosity to
          <literal>&quot;VERBOSE&quot;</literal>, so that
          <literal>fail2ban</literal> can observe the failed login
          attempts from the SSH logs.
        </para>
      </listitem>
      <listitem>
        <para>
          Sway: The terminal emulator <literal>rxvt-unicode</literal> is
          no longer installed by default via
          <literal>programs.sway.extraPackages</literal>. The current
          default configuration uses <literal>alacritty</literal> (and
          soon <literal>foot</literal>) so this is only an issue when
          using a customized configuration and not installing
          <literal>rxvt-unicode</literal> explicitly.
        </para>
      </listitem>
      <listitem>
        <para>
          <literal>python3</literal> now defaults to Python 3.9. Python
          3.9 introduces many deprecation warnings, please look at the
          <link xlink:href="https://docs.python.org/3/whatsnew/3.9.html">What’s
          New In Python 3.9 post</link> for more information.
        </para>
      </listitem>
      <listitem>
        <para>
          <literal>qtile</literal> hase been updated from
          <quote>0.16.0</quote> to <quote>0.18.0</quote>, please check
          <link xlink:href="https://github.com/qtile/qtile/blob/master/CHANGELOG">qtile
          changelog</link> for changes.
        </para>
      </listitem>
      <listitem>
        <para>
          The <literal>claws-mail</literal> package now references the
          new GTK+ 3 release branch, major version 4. To use the GTK+ 2
          releases, one can install the
          <literal>claws-mail-gtk2</literal> package.
        </para>
      </listitem>
      <listitem>
        <para>
          The wordpress module provides a new interface which allows to
          use different webservers with the new option
          <link xlink:href="options.html#opt-services.wordpress.webserver"><literal>services.wordpress.webserver</literal></link>.
          Currently <literal>httpd</literal> and
          <literal>nginx</literal> are supported. The definitions of
          wordpress sites should now be set in
          <link xlink:href="options.html#opt-services.wordpress.sites"><literal>services.wordpress.sites</literal></link>.
        </para>
        <para>
          Sites definitions that use the old interface are automatically
          migrated in the new option. This backward compatibility will
          be removed in 22.05.
        </para>
      </listitem>
      <listitem>
        <para>
          The order of NSS (host) modules has been brought in line with
          upstream recommendations:
        </para>
        <itemizedlist spacing="compact">
          <listitem>
            <para>
              The <literal>myhostname</literal> module is placed before
              the <literal>resolve</literal> (optional) and
              <literal>dns</literal> entries, but after
              <literal>file</literal> (to allow overriding via
              <literal>/etc/hosts</literal> /
              <literal>networking.extraHosts</literal>, and prevent ISPs
              with catchall-DNS resolvers from hijacking
              <literal>.localhost</literal> domains)
            </para>
          </listitem>
          <listitem>
            <para>
              The <literal>mymachines</literal> module, which provides
              hostname resolution for local containers (registered with
              <literal>systemd-machined</literal>) is placed to the
              front, to make sure its mappings are preferred over other
              resolvers.
            </para>
          </listitem>
          <listitem>
            <para>
              If systemd-networkd is enabled, the
              <literal>resolve</literal> module is placed before
              <literal>files</literal> and
              <literal>myhostname</literal>, as it provides the same
              logic internally, with caching.
            </para>
          </listitem>
          <listitem>
            <para>
              The <literal>mdns(_minimal)</literal> module has been
              updated to the new priorities.
            </para>
          </listitem>
        </itemizedlist>
        <para>
          If you use your own NSS host modules, make sure to update your
          priorities according to these rules:
        </para>
        <itemizedlist spacing="compact">
          <listitem>
            <para>
              NSS modules which should be queried before
              <literal>resolved</literal> DNS resolution should use
              mkBefore.
            </para>
          </listitem>
          <listitem>
            <para>
              NSS modules which should be queried after
              <literal>resolved</literal>, <literal>files</literal> and
              <literal>myhostname</literal>, but before
              <literal>dns</literal> should use the default priority
            </para>
          </listitem>
          <listitem>
            <para>
              NSS modules which should come after <literal>dns</literal>
              should use mkAfter.
            </para>
          </listitem>
        </itemizedlist>
      </listitem>
      <listitem>
        <para>
          The
          <link xlink:href="options.html#opt-networking.wireless.iwd.enable">networking.wireless.iwd</link>
          module has a new
          <link xlink:href="options.html#opt-networking.wireless.iwd.settings">networking.wireless.iwd.settings</link>
          option.
        </para>
      </listitem>
      <listitem>
        <para>
          The
          <link xlink:href="options.html#opt-services.syncoid.enable">services.syncoid.enable</link>
          module now properly drops ZFS permissions after usage. Before
          it delegated permissions to whole pools instead of datasets
          and didn’t clean up after execution. You can manually look
          this up for your pools by running
          <literal>zfs allow your-pool-name</literal> and use
          <literal>zfs unallow syncoid your-pool-name</literal> to clean
          this up.
        </para>
      </listitem>
      <listitem>
        <para>
          Zfs: <literal>latestCompatibleLinuxPackages</literal> is now
          exported on the zfs package. One can use
          <literal>boot.kernelPackages = config.boot.zfs.package.latestCompatibleLinuxPackages;</literal>
          to always track the latest compatible kernel with a given
          version of zfs.
        </para>
      </listitem>
      <listitem>
        <para>
          Nginx will use the value of
          <literal>sslTrustedCertificate</literal> if provided for a
          virtual host, even if <literal>enableACME</literal> is set.
          This is useful for providers not using the same certificate to
          sign OCSP responses and server certificates.
        </para>
      </listitem>
      <listitem>
        <para>
<<<<<<< HEAD
          MariaDB was upgraded from 10.5.x to 10.6.x. Please read the
          <link xlink:href="https://mariadb.com/kb/en/changes-improvements-in-mariadb-106/">upstream
          release notes</link> for changes and upgrade instructions.
        </para>
      </listitem>
      <listitem>
        <para>
          The MariaDB C client library, also known as libmysqlclient or
          mariadb-connector-c, was upgraded from 3.1.x to 3.2.x. While
          this should hopefully not have any impact, this upgrade comes
          with some changes to default behavior, so you might want to
          review the
          <link xlink:href="https://mariadb.com/kb/en/changes-and-improvements-in-mariadb-connector-c-32/">upstream
          release notes</link>.
=======
          <literal>lib.formats.yaml</literal>’s
          <literal>generate</literal> will not generate JSON anymore,
          but instead use more of the YAML-specific syntax.
>>>>>>> 4ffe91a2
        </para>
      </listitem>
    </itemizedlist>
  </section>
</section><|MERGE_RESOLUTION|>--- conflicted
+++ resolved
@@ -1074,7 +1074,13 @@
       </listitem>
       <listitem>
         <para>
-<<<<<<< HEAD
+          <literal>lib.formats.yaml</literal>’s
+          <literal>generate</literal> will not generate JSON anymore,
+          but instead use more of the YAML-specific syntax.
+        </para>
+      </listitem>
+      <listitem>
+        <para>
           MariaDB was upgraded from 10.5.x to 10.6.x. Please read the
           <link xlink:href="https://mariadb.com/kb/en/changes-improvements-in-mariadb-106/">upstream
           release notes</link> for changes and upgrade instructions.
@@ -1089,11 +1095,6 @@
           review the
           <link xlink:href="https://mariadb.com/kb/en/changes-and-improvements-in-mariadb-connector-c-32/">upstream
           release notes</link>.
-=======
-          <literal>lib.formats.yaml</literal>’s
-          <literal>generate</literal> will not generate JSON anymore,
-          but instead use more of the YAML-specific syntax.
->>>>>>> 4ffe91a2
         </para>
       </listitem>
     </itemizedlist>
