--- conflicted
+++ resolved
@@ -127,25 +127,26 @@
       </listitem>
       <listitem>
         <para>
-<<<<<<< HEAD
+          <link xlink:href="https://github.com/prometheus/influxdb_exporter">influxdb-exporter</link>
+          a Prometheus exporter that exports metrics received on an
+          InfluxDB compatible endpoint is now available as
+          <link linkend="opt-services.prometheus.exporters.influxdb.enable">services.prometheus.exporters.influxdb</link>.
+        </para>
+      </listitem>
+      <listitem>
+        <para>
+          <link xlink:href="https://github.com/matrix-discord/mx-puppet-discord">mx-puppet-discord</link>,
+          a discord puppeting bridge for matrix. Available as
+          <link linkend="opt-services.mx-puppet-discord.enable">services.mx-puppet-discord</link>.
+        </para>
+      </listitem>
+      <listitem>
+        <para>
           <link xlink:href="https://www.meshcommander.com/meshcentral2/overview">MeshCentral</link>,
           a remote administration service (<quote>TeamViewer but
           self-hosted and with more features</quote>) is now available
           with a package and a module:
           <link linkend="opt-services.meshcentral.enable">services.meshcentral.enable</link>
-=======
-          <link xlink:href="https://github.com/prometheus/influxdb_exporter">influxdb-exporter</link>
-          a Prometheus exporter that exports metrics received on an
-          InfluxDB compatible endpoint is now available as
-          <link linkend="opt-services.prometheus.exporters.influxdb.enable">services.prometheus.exporters.influxdb</link>.
-        </para>
-      </listitem>
-      <listitem>
-        <para>
-          <link xlink:href="https://github.com/matrix-discord/mx-puppet-discord">mx-puppet-discord</link>,
-          a discord puppeting bridge for matrix. Available as
-          <link linkend="opt-services.mx-puppet-discord.enable">services.mx-puppet-discord</link>.
->>>>>>> 5701e5bc
         </para>
       </listitem>
     </itemizedlist>
