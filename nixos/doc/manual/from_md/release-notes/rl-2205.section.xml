<section xmlns="http://docbook.org/ns/docbook" xmlns:xlink="http://www.w3.org/1999/xlink" xml:id="sec-release-22.05">
  <title>Release 22.05 (“Quokka”, 2022.05/??)</title>
  <para>
    In addition to numerous new and upgraded packages, this release has
    the following highlights:
  </para>
  <itemizedlist spacing="compact">
    <listitem>
      <para>
        Support is planned until the end of December 2022, handing over
        to 22.11.
      </para>
    </listitem>
  </itemizedlist>
  <section xml:id="sec-release-22.05-highlights">
    <title>Highlights</title>
    <itemizedlist>
      <listitem>
        <para>
          <literal>security.acme.defaults</literal> has been added to
          simplify configuring settings for many certificates at once.
          This also opens up the the option to use DNS-01 validation
          when using <literal>enableACME</literal> on web server virtual
          hosts (e.g.
          <literal>services.nginx.virtualHosts.*.enableACME</literal>).
        </para>
      </listitem>
      <listitem>
        <para>
          PHP 8.1 is now available
        </para>
      </listitem>
      <listitem>
        <para>
          Mattermost has been updated to extended support release 6.3,
          as the previously packaged extended support release 5.37 is
          <link xlink:href="https://docs.mattermost.com/upgrade/extended-support-release.html">reaching
          its end of life</link>. Migrations may take a while, see the
          <link xlink:href="https://docs.mattermost.com/install/self-managed-changelog.html#release-v6-3-extended-support-release">changelog</link>
          and
          <link xlink:href="https://docs.mattermost.com/upgrade/important-upgrade-notes.html">important
          upgrade notes</link>.
        </para>
      </listitem>
    </itemizedlist>
  </section>
  <section xml:id="sec-release-22.05-new-services">
    <title>New Services</title>
    <itemizedlist>
      <listitem>
        <para>
          <link xlink:href="https://github.com/intel/linux-sgx#install-the-intelr-sgx-psw">aesmd</link>,
          the Intel SGX Architectural Enclave Service Manager. Available
          as
          <link linkend="opt-services.aesmd.enable">services.aesmd</link>.
        </para>
      </listitem>
      <listitem>
        <para>
          <link xlink:href="https://docs.docker.com/engine/security/rootless/">rootless
          Docker</link>, a <literal>systemd --user</literal> Docker
          service which runs without root permissions. Available as
          <link xlink:href="options.html#opt-virtualisation.docker.rootless.enable">virtualisation.docker.rootless.enable</link>.
        </para>
      </listitem>
      <listitem>
        <para>
          <link xlink:href="https://conduit.rs/">matrix-conduit</link>,
          a simple, fast and reliable chat server powered by matrix.
          Available as
          <link xlink:href="option.html#opt-services.matrix-conduit.enable">services.matrix-conduit</link>.
        </para>
      </listitem>
      <listitem>
        <para>
          <link xlink:href="https://www.elastic.co/guide/en/beats/filebeat/current/filebeat-overview.html">filebeat</link>,
          a lightweight shipper for forwarding and centralizing log
          data. Available as
          <link linkend="opt-services.filebeat.enable">services.filebeat</link>.
        </para>
      </listitem>
      <listitem>
        <para>
          <link xlink:href="https://frrouting.org/">FRRouting</link>, a
          popular suite of Internet routing protocol daemons (BGP, BFD,
          OSPF, IS-IS, VVRP and others). Available as
          <link linkend="opt-services.ffr.babel.enable">services.frr</link>
        </para>
      </listitem>
      <listitem>
        <para>
          <link xlink:href="https://github.com/hifi/heisenbridge">heisenbridge</link>,
          a bouncer-style Matrix IRC bridge. Available as
          <link xlink:href="options.html#opt-services.heisenbridge.enable">services.heisenbridge</link>.
        </para>
      </listitem>
      <listitem>
        <para>
          <link xlink:href="https://ergo.chat">ergochat</link>, a modern
          IRC with IRCv3 features. Available as
          <link xlink:href="options.html#opt-services.ergochat.enable">services.ergochat</link>.
        </para>
      </listitem>
      <listitem>
        <para>
          <link xlink:href="https://github.com/ngoduykhanh/PowerDNS-Admin">PowerDNS-Admin</link>,
          a web interface for the PowerDNS server. Available at
          <link xlink:href="options.html#opt-services.powerdns-admin.enable">services.powerdns-admin</link>.
        </para>
      </listitem>
      <listitem>
        <para>
          <link xlink:href="https://maddy.email">maddy</link>, a
          composable all-in-one mail server. Available as
          <link xlink:href="options.html#opt-services.maddy.enable">services.maddy</link>.
        </para>
      </listitem>
      <listitem>
        <para>
          <link xlink:href="https://github.com/mgumz/mtr-exporter">mtr-exporter</link>,
          a Prometheus exporter for mtr metrics. Available as
          <link xlink:href="options.html#opt-services.mtr-exporter.enable">services.mtr-exporter</link>.
        </para>
      </listitem>
      <listitem>
        <para>
          <link xlink:href="https://tetrd.app">tetrd</link>, share your
          internet connection from your device to your PC and vice versa
          through a USB cable. Available at
          <link linkend="opt-services.tetrd.enable">services.tetrd</link>.
        </para>
      </listitem>
      <listitem>
        <para>
          <link xlink:href="https://github.com/JustArchiNET/ArchiSteamFarm">ArchiSteamFarm</link>,
          a C# application with primary purpose of idling Steam cards
          from multiple accounts simultaneously. Available as
          <link xlink:href="options.html#opt-services.archisteamfarm.enable">services.archisteamfarm</link>.
        </para>
      </listitem>
      <listitem>
        <para>
          <link xlink:href="https://goteleport.com">teleport</link>,
          allows engineers and security professionals to unify access
          for SSH servers, Kubernetes clusters, web applications, and
          databases across all environments. Available at
          <link linkend="opt-services.teleport.enable">services.teleport</link>.
        </para>
      </listitem>
      <listitem>
        <para>
          <link xlink:href="https://loic-sharma.github.io/BaGet/">BaGet</link>,
          a lightweight NuGet and symbol server. Available at
          <link linkend="opt-services.baget.enable">services.baget</link>.
        </para>
      </listitem>
      <listitem>
        <para>
          <link xlink:href="https://github.com/ThomasLeister/prosody-filer">prosody-filer</link>,
          a server for handling XMPP HTTP Upload requests. Available at
          <link linkend="opt-services.prosody-filer.enable">services.prosody-filer</link>.
        </para>
      </listitem>
      <listitem>
        <para>
          <link xlink:href="https://timetagger.app">timetagger</link>,
          an open source time-tracker with an intuitive user experience
          and powerful reporting.
          <link xlink:href="options.html#opt-services.timetagger.enable">services.timetagger</link>.
        </para>
      </listitem>
      <listitem>
        <para>
          <link xlink:href="https://www.rstudio.com/products/rstudio/#rstudio-server">rstudio-server</link>,
          a browser-based version of the RStudio IDE for the R
          programming language. Available as
          <link xlink:href="options.html#opt-services.rstudio-server.enable">services.rstudio-server</link>.
        </para>
      </listitem>
    </itemizedlist>
  </section>
  <section xml:id="sec-release-22.05-incompatibilities">
    <title>Backward Incompatibilities</title>
    <itemizedlist>
      <listitem>
        <para>
          <literal>pkgs.ghc</literal> now refers to
          <literal>pkgs.targetPackages.haskellPackages.ghc</literal>.
          This <emphasis>only</emphasis> makes a difference if you are
          cross-compiling and will ensure that
          <literal>pkgs.ghc</literal> always runs on the host platform
          and compiles for the target platform (similar to
          <literal>pkgs.gcc</literal> for example).
          <literal>haskellPackages.ghc</literal> still behaves as
          before, running on the build platform and compiling for the
          host platform (similar to <literal>stdenv.cc</literal>). This
          means you don’t have to adjust your derivations if you use
          <literal>haskellPackages.callPackage</literal>, but when using
          <literal>pkgs.callPackage</literal> and taking
          <literal>ghc</literal> as an input, you should now use
          <literal>buildPackages.ghc</literal> instead to ensure cross
          compilation keeps working (or switch to
          <literal>haskellPackages.callPackage</literal>).
        </para>
      </listitem>
      <listitem>
        <para>
          <literal>pkgs.emacsPackages.orgPackages</literal> is removed
          because org elpa is deprecated. The packages in the top level
          of <literal>pkgs.emacsPackages</literal>, such as org and
          org-contrib, refer to the ones in
          <literal>pkgs.emacsPackages.elpaPackages</literal> and
          <literal>pkgs.emacsPackages.nongnuPackages</literal> where the
          new versions will release.
        </para>
      </listitem>
      <listitem>
        <para>
          <literal>services.kubernetes.addons.dashboard</literal> was
          removed due to it being an outdated version.
        </para>
      </listitem>
      <listitem>
        <para>
          The <literal>mailpile</literal> email webclient
          (<literal>services.mailpile</literal>) has been removed due to
          its reliance on python2.
        </para>
      </listitem>
      <listitem>
        <para>
          The MoinMoin wiki engine
          (<literal>services.moinmoin</literal>) has been removed,
          because Python 2 is being retired from nixpkgs.
        </para>
      </listitem>
      <listitem>
        <para>
          The <literal>wafHook</literal> hook now honors
          <literal>NIX_BUILD_CORES</literal> when
          <literal>enableParallelBuilding</literal> is not set
          explicitly. Packages can restore the old behaviour by setting
          <literal>enableParallelBuilding=false</literal>.
        </para>
      </listitem>
      <listitem>
        <para>
          <literal>pkgs.claws-mail-gtk2</literal>, representing Claws
          Mail’s older release version three, was removed in order to
          get rid of Python 2. Please switch to
          <literal>claws-mail</literal>, which is Claws Mail’s latest
          release based on GTK+3 and Python 3.
        </para>
      </listitem>
      <listitem>
        <para>
          The <literal>writers.writePython2</literal> and corresponding
          <literal>writers.writePython2Bin</literal> convenience
          functions to create executable Python 2 scripts in the store
          were removed in preparation of removal of the Python 2
          interpreter. Scripts have to be converted to Python 3 for use
          with <literal>writers.writePython3</literal> or
          <literal>writers.writePyPy2</literal> needs to be used.
        </para>
      </listitem>
      <listitem>
        <para>
          If you previously used
          <literal>/etc/docker/daemon.json</literal>, you need to
          incorporate the changes into the new option
          <literal>virtualisation.docker.daemon.settings</literal>.
        </para>
      </listitem>
      <listitem>
        <para>
          The backward compatibility in
          <literal>services.dokuwiki</literal> to configure sites with
          the old interface has been removed. Please use
          <literal>services.dokuwiki.sites</literal> instead.
        </para>
      </listitem>
      <listitem>
        <para>
          opensmtpd-extras is no longer build with python2 scripting
          support due to python2 deprecation in nixpkgs
        </para>
      </listitem>
      <listitem>
        <para>
          The <literal>autorestic</literal> package has been upgraded
          from 1.3.0 to 1.5.0 which introduces breaking changes in
          config file, check
          <link xlink:href="https://autorestic.vercel.app/migration/1.4_1.5">their
          migration guide</link> for more details.
        </para>
      </listitem>
      <listitem>
        <para>
          For <literal>pkgs.python3.pkgs.ipython</literal>, its direct
          dependency
          <literal>pkgs.python3.pkgs.matplotlib-inline</literal> (which
          is really an adapter to integrate matplotlib in ipython if it
          is installed) does not depend on
          <literal>pkgs.python3.pkgs.matplotlib</literal> anymore. This
          is closer to a non-Nix install of ipython. This has the added
          benefit to reduce the closure size of
          <literal>ipython</literal> from ~400MB to ~160MB (including
          ~100MB for python itself).
        </para>
      </listitem>
      <listitem>
        <para>
          <literal>documentation.man</literal> has been refactored to
          support choosing a man implementation other than GNU’s
          <literal>man-db</literal>. For this,
          <literal>documentation.man.manualPages</literal> has been
          renamed to
          <literal>documentation.man.man-db.manualPages</literal>. If
          you want to use the new alternative man implementation
          <literal>mandoc</literal>, add
          <literal>documentation.man = { enable = true; man-db.enable = false; mandoc.enable = true; }</literal>
          to your configuration.
        </para>
      </listitem>
      <listitem>
        <para>
          Normal users (with <literal>isNormalUser = true</literal>)
          which have non-empty <literal>subUidRanges</literal> or
          <literal>subGidRanges</literal> set no longer have additional
          implicit ranges allocated. To enable automatic allocation back
          set <literal>autoSubUidGidRange = true</literal>.
        </para>
      </listitem>
      <listitem>
        <para>
          <literal>idris2</literal> now requires
          <literal>--package</literal> when using packages
          <literal>contrib</literal> and <literal>network</literal>,
          while previously these idris2 packages were automatically
          loaded.
        </para>
      </listitem>
      <listitem>
        <para>
          <literal>services.thelounge.private</literal> was removed in
          favor of <literal>services.thelounge.public</literal>, to
          follow with upstream changes.
        </para>
      </listitem>
      <listitem>
        <para>
          <literal>pkgs.docbookrx</literal> was removed since it’s
          unmaintained
        </para>
      </listitem>
      <listitem>
        <para>
          MultiMC has been replaced with the fork PolyMC due to upstream
          developers being hostile to 3rd party package maintainers.
          PolyMC removes all MultiMC branding and is aimed at providing
          proper 3rd party packages like the one contained in Nixpkgs.
          This change affects the data folder where game instances and
          other save and configuration files are stored. Users with
          existing installations should rename
          <literal>~/.local/share/multimc</literal> to
          <literal>~/.local/share/polymc</literal>. The main config
          file’s path has also moved from
          <literal>~/.local/share/multimc/multimc.cfg</literal> to
          <literal>~/.local/share/polymc/polymc.cfg</literal>.
        </para>
      </listitem>
      <listitem>
        <para>
          <literal>pkgs.noto-fonts-cjk</literal> is now deprecated in
          favor of <literal>pkgs.noto-fonts-cjk-sans</literal> and
          <literal>pkgs.noto-fonts-cjk-serif</literal> because they each
          have different release schedules. To maintain compatibility
          with prior releases of Nixpkgs,
          <literal>pkgs.noto-fonts-cjk</literal> is currently an alias
          of <literal>pkgs.noto-fonts-cjk-sans</literal> and doesn’t
          include serif fonts.
        </para>
      </listitem>
      <listitem>
        <para>
          The interface that allows activation scripts to restart units
          has been reworked. Restarting and reloading is now done by a
          single file
          <literal>/run/nixos/activation-restart-list</literal> that
          honors <literal>restartIfChanged</literal> and
          <literal>reloadIfChanged</literal> of the units.
        </para>
      </listitem>
    </itemizedlist>
  </section>
  <section xml:id="sec-release-22.05-notable-changes">
    <title>Other Notable Changes</title>
    <itemizedlist>
      <listitem>
        <para>
          The option
          <link linkend="opt-services.redis.servers">services.redis.servers</link>
          was added to support per-application
          <literal>redis-server</literal> which is more secure since
          Redis databases are only mere key prefixes without any
          configuration or ACL of their own. Backward-compatibility is
          preserved by mapping old
          <literal>services.redis.settings</literal> to
          <literal>services.redis.servers.&quot;&quot;.settings</literal>,
          but you are strongly encouraged to name each
          <literal>redis-server</literal> instance after the application
          using it, instead of keeping that nameless one. Except for the
          nameless
          <literal>services.redis.servers.&quot;&quot;</literal> still
          accessible at <literal>127.0.0.1:6379</literal>, and to the
          members of the Unix group <literal>redis</literal> through the
          Unix socket <literal>/run/redis/redis.sock</literal>, all
          other <literal>services.redis.servers.${serverName}</literal>
          are only accessible by default to the members of the Unix
          group <literal>redis-${serverName}</literal> through the Unix
          socket <literal>/run/redis-${serverName}/redis.sock</literal>.
        </para>
      </listitem>
      <listitem>
        <para>
          The option
          <link linkend="opt-virtualisation.vmVariant">virtualisation.vmVariant</link>
          was added to allow users to make changes to the
          <literal>nixos-rebuild build-vm</literal> configuration that
          do not apply to their normal system.
        </para>
        <para>
          The <literal>config.system.build.vm</literal> attribute now
          always exists and defaults to the value from
          <literal>vmVariant</literal>. Configurations that import the
          <literal>virtualisation/qemu-vm.nix</literal> module
          themselves will override this value, such that
          <literal>vmVariant</literal> is not used.
        </para>
        <para>
          Similarly
          <link linkend="opt-virtualisation.vmVariantWithBootLoader">virtualisation.vmVariantWithBootloader</link>
          was added.
        </para>
      </listitem>
      <listitem>
        <para>
          The
          <literal>writers.writePyPy2</literal>/<literal>writers.writePyPy3</literal>
          and corresponding
          <literal>writers.writePyPy2Bin</literal>/<literal>writers.writePyPy3Bin</literal>
          convenience functions to create executable Python 2/3 scripts
          using the PyPy interpreter were added.
        </para>
      </listitem>
      <listitem>
        <para>
          The <literal>influxdb2</literal> package was split into
          <literal>influxdb2-server</literal> and
          <literal>influxdb2-cli</literal>, matching the split that took
          place upstream. A combined <literal>influxdb2</literal>
          package is still provided in this release for backwards
          compatibilty, but will be removed at a later date.
        </para>
      </listitem>
      <listitem>
        <para>
          The <literal>services.unifi.openPorts</literal> option default
          value of <literal>true</literal> is now deprecated and will be
          changed to <literal>false</literal> in 22.11. Configurations
          using this default will print a warning when rebuilt.
        </para>
      </listitem>
      <listitem>
        <para>
          <literal>security.acme</literal> certificates will now
          correctly check for CA revokation before reaching their
          minimum age.
        </para>
      </listitem>
      <listitem>
        <para>
          Removing domains from
          <literal>security.acme.certs._name_.extraDomainNames</literal>
          will now correctly remove those domains during rebuild/renew.
        </para>
      </listitem>
      <listitem>
        <para>
          The option
          <link linkend="opt-programs.ssh.enableAskPassword">programs.ssh.enableAskPassword</link>
          was added, decoupling the setting of
          <literal>SSH_ASKPASS</literal> from
          <literal>services.xserver.enable</literal>. This allows easy
          usage in non-X11 environments, e.g. Wayland.
        </para>
      </listitem>
      <listitem>
        <para>
          The <literal>services.stubby</literal> module was converted to
          a
          <link xlink:href="https://github.com/NixOS/rfcs/blob/master/rfcs/0042-config-option.md">settings-style</link>
          configuration.
        </para>
      </listitem>
      <listitem>
        <para>
          The option <literal>services.duplicati.dataDir</literal> has
          been added to allow changing the location of duplicati’s
          files.
        </para>
      </listitem>
      <listitem>
        <para>
          <literal>fetchFromSourcehut</literal> now allows fetching
          repositories recursively using <literal>fetchgit</literal> or
          <literal>fetchhg</literal> if the argument
          <literal>fetchSubmodules</literal> is set to
          <literal>true</literal>.
        </para>
      </listitem>
      <listitem>
        <para>
          The option <literal>services.thelounge.plugins</literal> has
          been added to allow installing plugins for The Lounge. Plugins
          can be found in
          <literal>pkgs.theLoungePlugins.plugins</literal> and
          <literal>pkgs.theLoungePlugins.themes</literal>.
        </para>
      </listitem>
      <listitem>
        <para>
          The <literal>firmwareLinuxNonfree</literal> package has been
          renamed to <literal>linux-firmware</literal>.
        </para>
      </listitem>
      <listitem>
        <para>
          A new module was added for the
          <link xlink:href="https://starship.rs/">Starship</link> shell
          prompt, providing the options
          <literal>programs.starship.enable</literal> and
          <literal>programs.starship.settings</literal>.
        </para>
      </listitem>
      <listitem>
        <para>
<<<<<<< HEAD
          <literal>services.mattermost.plugins</literal> has been added
          to allow the declarative installation of Mattermost plugins.
          Plugins are automatically repackaged using autoPatchelf.
        </para>
=======
          The <literal>zrepl</literal> package has been updated from
          0.4.0 to 0.5:
        </para>
        <itemizedlist spacing="compact">
          <listitem>
            <para>
              The RPC protocol version was bumped; all zrepl daemons in
              a setup must be updated and restarted before replication
              can resume.
            </para>
          </listitem>
          <listitem>
            <para>
              A bug involving encrypt-on-receive has been fixed. Read
              the
              <link xlink:href="https://zrepl.github.io/configuration/sendrecvoptions.html#job-recv-options-placeholder">zrepl
              documentation</link> and check the output of
              <literal>zfs get -r encryption,zrepl:placeholder PATH_TO_ROOTFS</literal>
              on the receiver.
            </para>
          </listitem>
        </itemizedlist>
>>>>>>> bed1dbe5
      </listitem>
    </itemizedlist>
  </section>
</section><|MERGE_RESOLUTION|>--- conflicted
+++ resolved
@@ -545,12 +545,13 @@
       </listitem>
       <listitem>
         <para>
-<<<<<<< HEAD
           <literal>services.mattermost.plugins</literal> has been added
           to allow the declarative installation of Mattermost plugins.
           Plugins are automatically repackaged using autoPatchelf.
         </para>
-=======
+      </listitem>
+      <listitem>
+        <para>
           The <literal>zrepl</literal> package has been updated from
           0.4.0 to 0.5:
         </para>
@@ -573,7 +574,6 @@
             </para>
           </listitem>
         </itemizedlist>
->>>>>>> bed1dbe5
       </listitem>
     </itemizedlist>
   </section>
